--- conflicted
+++ resolved
@@ -10,11 +10,7 @@
 :tip-caption: :bulb:
 :note-caption: :information_source:
 endif::[]
-<<<<<<< HEAD
-:repoURL: https://github.com/W09-GroupB1/addressbook-level4.git
-=======
 :repoURL: https://github.com/W09-GroupB1/addressbook-level4/tree/master
->>>>>>> 095a82b2
 
 By: `W09-GroupB1`      Since: `May 2018`      Licence: `MIT`
 
