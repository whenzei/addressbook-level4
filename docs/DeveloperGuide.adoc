﻿= CarviciM - Developer Guide
:toc:
:toc-title:
:toc-placement: preamble
:sectnums:
:imagesDir: images
:stylesDir: stylesheets
:xrefstyle: full
ifdef::env-github[]
:tip-caption: :bulb:
:note-caption: :information_source:
endif::[]
:repoURL: https://github.com/CS2103JAN2018-W09-B1/main/tree/master

By: `W09-GroupB1`      Since: `May 2018`      Licence: `MIT`

== Setting up

=== Prerequisites

. *JDK `1.8.0_60`* or later
+
[NOTE]
Having any Java 8 version is not enough. +
This app will not work with earlier versions of Java 8.
+

. *IntelliJ* IDE
+
[NOTE]
IntelliJ by default has Gradle and JavaFx plugins installed. +
Do not disable them. If you have disabled them, go to `File` > `Settings` > `Plugins` to re-enable them.


=== Setting up the project in your computer

. Fork this repo, and clone the fork to your computer
. Open IntelliJ (if you are not in the welcome screen, click `File` > `Close Project` to close the existing project dialog first)
. Set up the correct JDK version for Gradle
.. Click `Configure` > `Project Defaults` > `Project Structure`
.. Click `New...` and find the directory of the JDK
. Click `Import Project`
. Locate the `build.gradle` file and select it. Click `OK`
. Click `Open as Project`
. Click `OK` to accept the default settings
. Open a console and run the command `gradlew processResources` (Mac/Linux: `./gradlew processResources`). It should finish with the `BUILD SUCCESSFUL` message. +
This will generate all resources required by the application and tests.

=== Verifying the setup

. Run the `seedu.address.MainApp` and try a few commands
. <<Testing,Run the tests>> to ensure they all pass.

=== Configurations to do before writing code

==== Configuring the coding style

This project follows https://github.com/oss-generic/process/blob/master/docs/CodingStandards.adoc[oss-generic coding standards]. IntelliJ's default style is mostly compliant with ours but it uses a different import order from ours. To rectify,

. Go to `File` > `Settings...` (Windows/Linux), or `IntelliJ IDEA` > `Preferences...` (macOS)
. Select `Editor` > `Code Style` > `Java`
. Click on the `Imports` tab to set the order

* For `Class count to use import with '\*'` and `Names count to use static import with '*'`: Set to `999` to prevent IntelliJ from contracting the import statements
* For `Import Layout`: The order is `import static all other imports`, `import java.\*`, `import javax.*`, `import org.\*`, `import com.*`, `import all other imports`. Add a `<blank line>` between each `import`

Optionally, you can follow the <<UsingCheckstyle#, UsingCheckstyle.adoc>> document to configure Intellij to check style-compliance as you write code.

==== Updating documentation to match your fork

After forking the repo, links in the documentation will still point to the `se-edu/addressbook-level4` repo. If you plan to develop this as a separate product (i.e. instead of contributing to the `se-edu/addressbook-level4`) , you should replace the URL in the variable `repoURL` in `DeveloperGuide.adoc` and `UserGuide.adoc` with the URL of your fork.

==== Setting up CI

Set up Travis to perform Continuous Integration (CI) for your fork. See <<UsingTravis#, UsingTravis.adoc>> to learn how to set it up.

After setting up Travis, you can optionally set up coverage reporting for your team fork (see <<UsingCoveralls#, UsingCoveralls.adoc>>).

[NOTE]
Coverage reporting could be useful for a team repository that hosts the final version but it is not that useful for your personal fork.

Optionally, you can set up AppVeyor as a second CI (see <<UsingAppVeyor#, UsingAppVeyor.adoc>>).

[NOTE]
Having both Travis and AppVeyor ensures your App works on both Unix-based platforms and Windows-based platforms (Travis is Unix-based and AppVeyor is Windows-based)

==== Getting started with coding

When you are ready to start coding,

1. Get some sense of the overall design by reading <<Design-Architecture>>.
2. Take a look at <<GetStartedProgramming>>.

== Design

[[Design-Architecture]]
=== Architecture

.Architecture Diagram
image::Architecture.png[width="600"]

The *_Architecture Diagram_* given above explains the high-level design of the App. Given below is a quick overview of each component.

[TIP]
The `.pptx` files used to create diagrams in this document can be found in the link:{repoURL}/docs/diagrams/[diagrams] folder. To update a diagram, modify the diagram in the pptx file, select the objects of the diagram, and choose `Save as picture`.

`Main` has only one class called link:{repoURL}/src/main/java/seedu/address/MainApp.java[`MainApp`]. It is responsible for,

* At app launch: Initializes the components in the correct sequence, and connects them up with each other.
* At shut down: Shuts down the components and invokes cleanup method where necessary.

<<Design-Commons,*`Commons`*>> represents a collection of classes used by multiple other components. Two of those classes play important roles at the architecture level.

* `EventsCenter` : This class (written using https://github.com/google/guava/wiki/EventBusExplained[Google's Event Bus library]) is used by components to communicate with other components using events (i.e. a form of _Event Driven_ design)
* `LogsCenter` : Used by many classes to write log messages to the App's log file.

The rest of the App consists of four components.

* <<Design-Ui,*`UI`*>>: The UI of the App.
* <<Design-Logic,*`Logic`*>>: The command executor.
* <<Design-Model,*`Model`*>>: Holds the data of the App in-memory.
* <<Design-Storage,*`Storage`*>>: Reads data from, and writes data to, the hard disk.

Each of the four components

* Defines its _API_ in an `interface` with the same name as the Component.
* Exposes its functionality using a `{Component Name}Manager` class.

For example, the `Logic` component (see the class diagram given below) defines it's API in the `Logic.java` interface and exposes its functionality using the `LogicManager.java` class.

.Class Diagram of the Logic Component
image::LogicClassDiagram.png[width="800"]

[discrete]
==== Events-Driven nature of the design

The _Sequence Diagram_ below shows how the components interact for the scenario where the user issues the command `delete 1`.

.Component interactions for `delete 1` command (part 1)
image::SDforDeletePerson.png[width="800"]

[NOTE]
Note how the `Model` simply raises a `AddressBookChangedEvent` when the Address Book data are changed, instead of asking the `Storage` to save the updates to the hard disk.

The diagram below shows how the `EventsCenter` reacts to that event, which eventually results in the updates being saved to the hard disk and the status bar of the UI being updated to reflect the 'Last Updated' time.

.Component interactions for `delete 1` command (part 2)
image::SDforDeletePersonEventHandling.png[width="800"]

[NOTE]
Note how the event is propagated through the `EventsCenter` to the `Storage` and `UI` without `Model` having to be coupled to either of them. This is an example of how this Event Driven approach helps us reduce direct coupling between components.

The sections below give more details of each component.

[[Design-Ui]]
=== UI component

.Structure of the UI Component
image::UiClassDiagram.png[width="800"]

*API* : link:{repoURL}/src/main/java/seedu/address/ui/Ui.java[`Ui.java`]

The UI consists of a `MainWindow` that is made up of parts e.g.`CommandBox`, `ResultDisplay`, `PersonListPanel`, `StatusBarFooter`, `BrowserPanel` etc. All these, including the `MainWindow`, inherit from the abstract `UiPart` class.

The `UI` component uses JavaFx UI framework. The layout of these UI parts are defined in matching `.fxml` files that are in the `src/main/resources/view` folder. For example, the layout of the link:{repoURL}/src/main/java/seedu/address/ui/MainWindow.java[`MainWindow`] is specified in link:{repoURL}/src/main/resources/view/MainWindow.fxml[`MainWindow.fxml`]

The `UI` component,

* Executes user commands using the `Logic` component.
* Binds itself to some data in the `Model` so that the UI can auto-update when data in the `Model` change.
* Responds to events raised from various parts of the App and updates the UI accordingly.

[[Design-Logic]]
=== Logic component

[[fig-LogicClassDiagram]]
.Structure of the Logic Component
image::LogicClassDiagram.png[width="800"]

.Structure of Commands in the Logic Component. This diagram shows finer details concerning `XYZCommand` and `Command` in <<fig-LogicClassDiagram>>
image::LogicCommandClassDiagram.png[width="800"]

*API* :
link:{repoURL}/src/main/java/seedu/address/logic/Logic.java[`Logic.java`]

.  `Logic` uses the `AddressBookParser` class to parse the user command.
.  This results in a `Command` object which is executed by the `LogicManager`.
.  The command execution can affect the `Model` (e.g. adding a person) and/or raise events.
.  The result of the command execution is encapsulated as a `CommandResult` object which is passed back to the `Ui`.

Given below is the Sequence Diagram for interactions within the `Logic` component for the `execute("delete 1")` API call.

.Interactions Inside the Logic Component for the `delete 1` Command
image::DeletePersonSdForLogic.png[width="800"]

[[Design-Model]]
=== Model component

.Structure of the Model Component
image::ModelClassDiagram.png[width="800"]

*API* : link:{repoURL}/src/main/java/seedu/address/model/Model.java[`Model.java`]

The `Model`,

* stores a `UserPref` object that represents the user's preferences.
* stores the Address Book data.
* exposes an unmodifiable `ObservableList<Person>` that can be 'observed' e.g. the UI can be bound to this list so that the UI automatically updates when the data in the list change.
* does not depend on any of the other three components.

[[Design-Storage]]
=== Storage component

.Structure of the Storage Component
image::StorageClassDiagram.png[width="800"]

*API* : link:{repoURL}/src/main/java/seedu/address/storage/Storage.java[`Storage.java`]

The `Storage` component,

* can save `UserPref` objects in json format and read it back.
* can save the Address Book data in xml format and read it back.

[[Design-Commons]]
=== Common classes

Classes used by multiple components are in the `seedu.addressbook.commons` package.

== Implementation

This section describes some noteworthy details on how certain features are implemented.

// tag::importexport[]
=== Import/Export feature #Coming in v2.0#
==== Current Implementation

image::blank.png[width="800"]

==== Design Considerations
// end::importexport[]

// tag::undoredo[]
=== Undo/Redo feature
==== Current Implementation

The undo/redo mechanism is facilitated by an `UndoRedoStack`, which resides inside `LogicManager`. It supports undoing and redoing of commands that modifies the state of the address book (e.g. `add`, `edit`). Such commands will inherit from `UndoableCommand`.

`UndoRedoStack` only deals with `UndoableCommands`. Commands that cannot be undone will inherit from `Command` instead. The following diagram shows the inheritance diagram for commands:

image::LogicCommandClassDiagram.png[width="800"]

As you can see from the diagram, `UndoableCommand` adds an extra layer between the abstract `Command` class and concrete commands that can be undone, such as the `DeleteCommand`. Note that extra tasks need to be done when executing a command in an _undoable_ way, such as saving the state of the address book before execution. `UndoableCommand` contains the high-level algorithm for those extra tasks while the child classes implements the details of how to execute the specific command. Note that this technique of putting the high-level algorithm in the parent class and lower-level steps of the algorithm in child classes is also known as the https://www.tutorialspoint.com/design_pattern/template_pattern.htm[template pattern].

Commands that are not undoable are implemented this way:
[source,java]
----
public class ListCommand extends Command {
    @Override
    public CommandResult execute() {
        // ... list logic ...
    }
}
----

With the extra layer, the commands that are undoable are implemented this way:
[source,java]
----
public abstract class UndoableCommand extends Command {
    @Override
    public CommandResult execute() {
        // ... undo logic ...

        executeUndoableCommand();
    }
}

public class DeleteCommand extends UndoableCommand {
    @Override
    public CommandResult executeUndoableCommand() {
        // ... delete logic ...
    }
}
----

Suppose that the user has just launched the application. The `UndoRedoStack` will be empty at the beginning.

The user executes a new `UndoableCommand`, `delete 5`, to delete the 5th person in the address book. The current state of the address book is saved before the `delete 5` command executes. The `delete 5` command will then be pushed onto the `undoStack` (the current state is saved together with the command).

image::UndoRedoStartingStackDiagram.png[width="800"]

As the user continues to use the program, more commands are added into the `undoStack`. For example, the user may execute `add n/David ...` to add a new person.

image::UndoRedoNewCommand1StackDiagram.png[width="800"]

[NOTE]
If a command fails its execution, it will not be pushed to the `UndoRedoStack` at all.

The user now decides that adding the person was a mistake, and decides to undo that action using `undo`.

We will pop the most recent command out of the `undoStack` and push it back to the `redoStack`. We will restore the address book to the state before the `add` command executed.

image::UndoRedoExecuteUndoStackDiagram.png[width="800"]

[NOTE]
If the `undoStack` is empty, then there are no other commands left to be undone, and an `Exception` will be thrown when popping the `undoStack`.

The following sequence diagram shows how the undo operation works:

image::UndoRedoSequenceDiagram.png[width="800"]

The redo does the exact opposite (pops from `redoStack`, push to `undoStack`, and restores the address book to the state after the command is executed).

[NOTE]
If the `redoStack` is empty, then there are no other commands left to be redone, and an `Exception` will be thrown when popping the `redoStack`.

The user now decides to execute a new command, `clear`. As before, `clear` will be pushed into the `undoStack`. This time the `redoStack` is no longer empty. It will be purged as it no longer make sense to redo the `add n/David` command (this is the behavior that most modern desktop applications follow).

image::UndoRedoNewCommand2StackDiagram.png[width="800"]

Commands that are not undoable are not added into the `undoStack`. For example, `list`, which inherits from `Command` rather than `UndoableCommand`, will not be added after execution:

image::UndoRedoNewCommand3StackDiagram.png[width="800"]

The following activity diagram summarize what happens inside the `UndoRedoStack` when a user executes a new command:

image::UndoRedoActivityDiagram.png[width="650"]

==== Design Considerations

===== Aspect: Implementation of `UndoableCommand`

* **Alternative 1 (current choice):** Add a new abstract method `executeUndoableCommand()`
** Pros: We will not lose any undone/redone functionality as it is now part of the default behaviour. Classes that deal with `Command` do not have to know that `executeUndoableCommand()` exist.
** Cons: Hard for new developers to understand the template pattern.
* **Alternative 2:** Just override `execute()`
** Pros: Does not involve the template pattern, easier for new developers to understand.
** Cons: Classes that inherit from `UndoableCommand` must remember to call `super.execute()`, or lose the ability to undo/redo.

===== Aspect: How undo & redo executes

* **Alternative 1 (current choice):** Saves the entire address book.
** Pros: Easy to implement.
** Cons: May have performance issues in terms of memory usage.
* **Alternative 2:** Individual command knows how to undo/redo by itself.
** Pros: Will use less memory (e.g. for `delete`, just save the person being deleted).
** Cons: We must ensure that the implementation of each individual command are correct.


===== Aspect: Type of commands that can be undone/redone

* **Alternative 1 (current choice):** Only include commands that modifies the address book (`add`, `clear`, `edit`).
** Pros: We only revert changes that are hard to change back (the view can easily be re-modified as no data are * lost).
** Cons: User might think that undo also applies when the list is modified (undoing filtering for example), * only to realize that it does not do that, after executing `undo`.
* **Alternative 2:** Include all commands.
** Pros: Might be more intuitive for the user.
** Cons: User have no way of skipping such commands if he or she just want to reset the state of the address * book and not the view.
**Additional Info:** See our discussion  https://github.com/se-edu/addressbook-level4/issues/390#issuecomment-298936672[here].


===== Aspect: Data structure to support the undo/redo commands

* **Alternative 1 (current choice):** Use separate stack for undo and redo
** Pros: Easy to understand for new Computer Science student undergraduates to understand, who are likely to be * the new incoming developers of our project.
** Cons: Logic is duplicated twice. For example, when a new command is executed, we must remember to update * both `HistoryManager` and `UndoRedoStack`.
* **Alternative 2:** Use `HistoryManager` for undo/redo
** Pros: We do not need to maintain a separate stack, and just reuse what is already in the codebase.
** Cons: Requires dealing with commands that have already been undone: We must remember to skip these commands. Violates Single Responsibility Principle and Separation of Concerns as `HistoryManager` now needs to do two * different things.
// end::undoredo[]

// tag::dataencryption[]
=== [Proposed] Data Encryption

_{Explain here how the data encryption feature will be implemented}_

// end::dataencryption[]

=== Logging

We are using `java.util.logging` package for logging. The `LogsCenter` class is used to manage the logging levels and logging destinations.

* The logging level can be controlled using the `logLevel` setting in the configuration file (See <<Implementation-Configuration>>)
* The `Logger` for a class can be obtained using `LogsCenter.getLogger(Class)` which will log messages according to the specified logging level
* Currently log messages are output through: `Console` and to a `.log` file.

*Logging Levels*

* `SEVERE` : Critical problem detected which may possibly cause the termination of the application
* `WARNING` : Can continue, but with caution
* `INFO` : Information showing the noteworthy actions by the App
* `FINE` : Details that is not usually noteworthy but may be useful in debugging e.g. print the actual list instead of just its size

[[Implementation-Configuration]]
=== Configuration

Certain properties of the application can be controlled (e.g App name, logging level) through the configuration file (default: `config.json`).

== Documentation

We use asciidoc for writing documentation.

[NOTE]
We chose asciidoc over Markdown because asciidoc, although a bit more complex than Markdown, provides more flexibility in formatting.

=== Editing Documentation

See <<UsingGradle#rendering-asciidoc-files, UsingGradle.adoc>> to learn how to render `.adoc` files locally to preview the end result of your edits.
Alternatively, you can download the AsciiDoc plugin for IntelliJ, which allows you to preview the changes you have made to your `.adoc` files in real-time.

=== Publishing Documentation

See <<UsingTravis#deploying-github-pages, UsingTravis.adoc>> to learn how to deploy GitHub Pages using Travis.

=== Converting Documentation to PDF format

We use https://www.google.com/chrome/browser/desktop/[Google Chrome] for converting documentation to PDF format, as Chrome's PDF engine preserves hyperlinks used in webpages.

Here are the steps to convert the project documentation files to PDF format.

.  Follow the instructions in <<UsingGradle#rendering-asciidoc-files, UsingGradle.adoc>> to convert the AsciiDoc files in the `docs/` directory to HTML format.
.  Go to your generated HTML files in the `build/docs` folder, right click on them and select `Open with` -> `Google Chrome`.
.  Within Chrome, click on the `Print` option in Chrome's menu.
.  Set the destination to `Save as PDF`, then click `Save` to save a copy of the file in PDF format. For best results, use the settings indicated in the screenshot below.

.Saving documentation as PDF files in Chrome
image::chrome_save_as_pdf.png[width="300"]

[[Testing]]
== Testing

=== Running Tests

There are three ways to run tests.

[TIP]
The most reliable way to run tests is the 3rd one. The first two methods might fail some GUI tests due to platform/resolution-specific idiosyncrasies.

*Method 1: Using IntelliJ JUnit test runner*

* To run all tests, right-click on the `src/test/java` folder and choose `Run 'All Tests'`
* To run a subset of tests, you can right-click on a test package, test class, or a test and choose `Run 'ABC'`

*Method 2: Using Gradle*

* Open a console and run the command `gradlew clean allTests` (Mac/Linux: `./gradlew clean allTests`)

[NOTE]
See <<UsingGradle#, UsingGradle.adoc>> for more info on how to run tests using Gradle.

*Method 3: Using Gradle (headless)*

Thanks to the https://github.com/TestFX/TestFX[TestFX] library we use, our GUI tests can be run in the _headless_ mode. In the headless mode, GUI tests do not show up on the screen. That means the developer can do other things on the Computer while the tests are running.

To run tests in headless mode, open a console and run the command `gradlew clean headless allTests` (Mac/Linux: `./gradlew clean headless allTests`)

=== Types of tests

We have two types of tests:

.  *GUI Tests* - These are tests involving the GUI. They include,
.. _System Tests_ that test the entire App by simulating user actions on the GUI. These are in the `systemtests` package.
.. _Unit tests_ that test the individual components. These are in `seedu.address.ui` package.
.  *Non-GUI Tests* - These are tests not involving the GUI. They include,
..  _Unit tests_ targeting the lowest level methods/classes. +
e.g. `seedu.address.commons.StringUtilTest`
..  _Integration tests_ that are checking the integration of multiple code units (those code units are assumed to be working). +
e.g. `seedu.address.storage.StorageManagerTest`
..  Hybrids of unit and integration tests. These test are checking multiple code units as well as how the are connected together. +
e.g. `seedu.address.logic.LogicManagerTest`


=== Troubleshooting Testing
**Problem: `HelpWindowTest` fails with a `NullPointerException`.**

* Reason: One of its dependencies, `UserGuide.html` in `src/main/resources/docs` is missing.
* Solution: Execute Gradle task `processResources`.

== Dev Ops

=== Build Automation

See <<UsingGradle#, UsingGradle.adoc>> to learn how to use Gradle for build automation.

=== Continuous Integration

We use https://travis-ci.org/[Travis CI] and https://www.appveyor.com/[AppVeyor] to perform _Continuous Integration_ on our projects. See <<UsingTravis#, UsingTravis.adoc>> and <<UsingAppVeyor#, UsingAppVeyor.adoc>> for more details.

=== Coverage Reporting

We use https://coveralls.io/[Coveralls] to track the code coverage of our projects. See <<UsingCoveralls#, UsingCoveralls.adoc>> for more details.

=== Documentation Previews
When a pull request has changes to asciidoc files, you can use https://www.netlify.com/[Netlify] to see a preview of how the HTML version of those asciidoc files will look like when the pull request is merged. See <<UsingNetlify#, UsingNetlify.adoc>> for more details.

=== Making a Release

Here are the steps to create a new release.

.  Update the version number in link:{repoURL}/src/main/java/seedu/address/MainApp.java[`MainApp.java`].
.  Generate a JAR file <<UsingGradle#creating-the-jar-file, using Gradle>>.
.  Tag the repo with the version number. e.g. `v0.1`
.  https://help.github.com/articles/creating-releases/[Create a new release using GitHub] and upload the JAR file you created.

=== Managing Dependencies

A project often depends on third-party libraries. For example, Address Book depends on the http://wiki.fasterxml.com/JacksonHome[Jackson library] for XML parsing. Managing these _dependencies_ can be automated using Gradle. For example, Gradle can download the dependencies automatically, which is better than these alternatives. +
a. Include those libraries in the repo (this bloats the repo size) +
b. Require developers to download those libraries manually (this creates extra work for developers)

[[GetStartedProgramming]]
[appendix]
== Suggested Programming Tasks to Get Started

Suggested path for new programmers:

1. First, add small local-impact (i.e. the impact of the change does not go beyond the component) enhancements to one component at a time. Some suggestions are given in <<GetStartedProgramming-EachComponent>>.

2. Next, add a feature that touches multiple components to learn how to implement an end-to-end feature across all components. <<GetStartedProgramming-RemarkCommand>> explains how to go about adding such a feature.

[[GetStartedProgramming-EachComponent]]
=== Improving each component

Each individual exercise in this section is component-based (i.e. you would not need to modify the other components to get it to work).

[discrete]
==== `Logic` component

*Scenario:* You are in charge of `logic`. During dog-fooding, your team realize that it is troublesome for the user to type the whole command in order to execute a command. Your team devise some strategies to help cut down the amount of typing necessary, and one of the suggestions was to implement aliases for the command words. Your job is to implement such aliases.

[TIP]
Do take a look at <<Design-Logic>> before attempting to modify the `Logic` component.

. Add a shorthand equivalent alias for each of the individual commands. For example, besides typing `clear`, the user can also type `c` to remove all persons in the list.
+
****
* Hints
** Just like we store each individual command word constant `COMMAND_WORD` inside `*Command.java` (e.g.  link:{repoURL}/src/main/java/seedu/address/logic/commands/FindCommand.java[`FindCommand#COMMAND_WORD`], link:{repoURL}/src/main/java/seedu/address/logic/commands/DeleteCommand.java[`DeleteCommand#COMMAND_WORD`]), you need a new constant for aliases as well (e.g. `FindCommand#COMMAND_ALIAS`).
** link:{repoURL}/src/main/java/seedu/address/logic/parser/AddressBookParser.java[`AddressBookParser`] is responsible for analyzing command words.
* Solution
** Modify the switch statement in link:{repoURL}/src/main/java/seedu/address/logic/parser/AddressBookParser.java[`AddressBookParser#parseCommand(String)`] such that both the proper command word and alias can be used to execute the same intended command.
** Add new tests for each of the aliases that you have added.
** Update the user guide to document the new aliases.
** See this https://github.com/se-edu/addressbook-level4/pull/785[PR] for the full solution.
****

[discrete]
==== `Model` component

*Scenario:* You are in charge of `model`. One day, the `logic`-in-charge approaches you for help. He wants to implement a command such that the user is able to remove a particular tag from everyone in the address book, but the model API does not support such a functionality at the moment. Your job is to implement an API method, so that your teammate can use your API to implement his command.

[TIP]
Do take a look at <<Design-Model>> before attempting to modify the `Model` component.

. Add a `removeTag(Tag)` method. The specified tag will be removed from everyone in the address book.
+
****
* Hints
** The link:{repoURL}/src/main/java/seedu/address/model/Model.java[`Model`] and the link:{repoURL}/src/main/java/seedu/address/model/AddressBook.java[`AddressBook`] API need to be updated.
** Think about how you can use SLAP to design the method. Where should we place the main logic of deleting tags?
**  Find out which of the existing API methods in  link:{repoURL}/src/main/java/seedu/address/model/AddressBook.java[`AddressBook`] and link:{repoURL}/src/main/java/seedu/address/model/person/Person.java[`Person`] classes can be used to implement the tag removal logic. link:{repoURL}/src/main/java/seedu/address/model/AddressBook.java[`AddressBook`] allows you to update a person, and link:{repoURL}/src/main/java/seedu/address/model/person/Person.java[`Person`] allows you to update the tags.
* Solution
** Implement a `removeTag(Tag)` method in link:{repoURL}/src/main/java/seedu/address/model/AddressBook.java[`AddressBook`]. Loop through each person, and remove the `tag` from each person.
** Add a new API method `deleteTag(Tag)` in link:{repoURL}/src/main/java/seedu/address/model/ModelManager.java[`ModelManager`]. Your link:{repoURL}/src/main/java/seedu/address/model/ModelManager.java[`ModelManager`] should call `AddressBook#removeTag(Tag)`.
** Add new tests for each of the new public methods that you have added.
** See this https://github.com/se-edu/addressbook-level4/pull/790[PR] for the full solution.
*** The current codebase has a flaw in tags management. Tags no longer in use by anyone may still exist on the link:{repoURL}/src/main/java/seedu/address/model/AddressBook.java[`AddressBook`]. This may cause some tests to fail. See issue  https://github.com/se-edu/addressbook-level4/issues/753[`#753`] for more information about this flaw.
*** The solution PR has a temporary fix for the flaw mentioned above in its first commit.
****

[discrete]
==== `Ui` component

*Scenario:* You are in charge of `ui`. During a beta testing session, your team is observing how the users use your address book application. You realize that one of the users occasionally tries to delete non-existent tags from a contact, because the tags all look the same visually, and the user got confused. Another user made a typing mistake in his command, but did not realize he had done so because the error message wasn't prominent enough. A third user keeps scrolling down the list, because he keeps forgetting the index of the last person in the list. Your job is to implement improvements to the UI to solve all these problems.

[TIP]
Do take a look at <<Design-Ui>> before attempting to modify the `UI` component.

. Use different colors for different tags inside person cards. For example, `friends` tags can be all in brown, and `colleagues` tags can be all in yellow.
+
**Before**
+
image::getting-started-ui-tag-before.png[width="300"]
+
**After**
+
image::getting-started-ui-tag-after.png[width="300"]
+
****
* Hints
** The tag labels are created inside link:{repoURL}/src/main/java/seedu/address/ui/PersonCard.java[the `PersonCard` constructor] (`new Label(tag.tagName)`). https://docs.oracle.com/javase/8/javafx/api/javafx/scene/control/Label.html[JavaFX's `Label` class] allows you to modify the style of each Label, such as changing its color.
** Use the .css attribute `-fx-background-color` to add a color.
** You may wish to modify link:{repoURL}/src/main/resources/view/DarkTheme.css[`DarkTheme.css`] to include some pre-defined colors using css, especially if you have experience with web-based css.
* Solution
** You can modify the existing test methods for `PersonCard` 's to include testing the tag's color as well.
** See this https://github.com/se-edu/addressbook-level4/pull/798[PR] for the full solution.
*** The PR uses the hash code of the tag names to generate a color. This is deliberately designed to ensure consistent colors each time the application runs. You may wish to expand on this design to include additional features, such as allowing users to set their own tag colors, and directly saving the colors to storage, so that tags retain their colors even if the hash code algorithm changes.
****

. Modify link:{repoURL}/src/main/java/seedu/address/commons/events/ui/NewResultAvailableEvent.java[`NewResultAvailableEvent`] such that link:{repoURL}/src/main/java/seedu/address/ui/ResultDisplay.java[`ResultDisplay`] can show a different style on error (currently it shows the same regardless of errors).
+
**Before**
+
image::getting-started-ui-result-before.png[width="200"]
+
**After**
+
image::getting-started-ui-result-after.png[width="200"]
+
****
* Hints
** link:{repoURL}/src/main/java/seedu/address/commons/events/ui/NewResultAvailableEvent.java[`NewResultAvailableEvent`] is raised by link:{repoURL}/src/main/java/seedu/address/ui/CommandBox.java[`CommandBox`] which also knows whether the result is a success or failure, and is caught by link:{repoURL}/src/main/java/seedu/address/ui/ResultDisplay.java[`ResultDisplay`] which is where we want to change the style to.
** Refer to link:{repoURL}/src/main/java/seedu/address/ui/CommandBox.java[`CommandBox`] for an example on how to display an error.
* Solution
** Modify link:{repoURL}/src/main/java/seedu/address/commons/events/ui/NewResultAvailableEvent.java[`NewResultAvailableEvent`] 's constructor so that users of the event can indicate whether an error has occurred.
** Modify link:{repoURL}/src/main/java/seedu/address/ui/ResultDisplay.java[`ResultDisplay#handleNewResultAvailableEvent(NewResultAvailableEvent)`] to react to this event appropriately.
** You can write two different kinds of tests to ensure that the functionality works:
*** The unit tests for `ResultDisplay` can be modified to include verification of the color.
*** The system tests link:{repoURL}/src/test/java/systemtests/AddressBookSystemTest.java[`AddressBookSystemTest#assertCommandBoxShowsDefaultStyle() and AddressBookSystemTest#assertCommandBoxShowsErrorStyle()`] to include verification for `ResultDisplay` as well.
** See this https://github.com/se-edu/addressbook-level4/pull/799[PR] for the full solution.
*** Do read the commits one at a time if you feel overwhelmed.
****

. Modify the link:{repoURL}/src/main/java/seedu/address/ui/StatusBarFooter.java[`StatusBarFooter`] to show the total number of people in the address book.
+
**Before**
+
image::getting-started-ui-status-before.png[width="500"]
+
**After**
+
image::getting-started-ui-status-after.png[width="500"]
+
****
* Hints
** link:{repoURL}/src/main/resources/view/StatusBarFooter.fxml[`StatusBarFooter.fxml`] will need a new `StatusBar`. Be sure to set the `GridPane.columnIndex` properly for each `StatusBar` to avoid misalignment!
** link:{repoURL}/src/main/java/seedu/address/ui/StatusBarFooter.java[`StatusBarFooter`] needs to initialize the status bar on application start, and to update it accordingly whenever the address book is updated.
* Solution
** Modify the constructor of link:{repoURL}/src/main/java/seedu/address/ui/StatusBarFooter.java[`StatusBarFooter`] to take in the number of persons when the application just started.
** Use link:{repoURL}/src/main/java/seedu/address/ui/StatusBarFooter.java[`StatusBarFooter#handleAddressBookChangedEvent(AddressBookChangedEvent)`] to update the number of persons whenever there are new changes to the addressbook.
** For tests, modify link:{repoURL}/src/test/java/guitests/guihandles/StatusBarFooterHandle.java[`StatusBarFooterHandle`] by adding a state-saving functionality for the total number of people status, just like what we did for save location and sync status.
** For system tests, modify link:{repoURL}/src/test/java/systemtests/AddressBookSystemTest.java[`AddressBookSystemTest`] to also verify the new total number of persons status bar.
** See this https://github.com/se-edu/addressbook-level4/pull/803[PR] for the full solution.
****

[discrete]
==== `Storage` component

*Scenario:* You are in charge of `storage`. For your next project milestone, your team plans to implement a new feature of saving the address book to the cloud. However, the current implementation of the application constantly saves the address book after the execution of each command, which is not ideal if the user is working on limited internet connection. Your team decided that the application should instead save the changes to a temporary local backup file first, and only upload to the cloud after the user closes the application. Your job is to implement a backup API for the address book storage.

[TIP]
Do take a look at <<Design-Storage>> before attempting to modify the `Storage` component.

. Add a new method `backupAddressBook(ReadOnlyAddressBook)`, so that the address book can be saved in a fixed temporary location.
+
****
* Hint
** Add the API method in link:{repoURL}/src/main/java/seedu/address/storage/AddressBookStorage.java[`AddressBookStorage`] interface.
** Implement the logic in link:{repoURL}/src/main/java/seedu/address/storage/StorageManager.java[`StorageManager`] and link:{repoURL}/src/main/java/seedu/address/storage/XmlAddressBookStorage.java[`XmlAddressBookStorage`] class.
* Solution
** See this https://github.com/se-edu/addressbook-level4/pull/594[PR] for the full solution.
****

[[GetStartedProgramming-RemarkCommand]]
=== Creating a new command: `remark`

By creating this command, you will get a chance to learn how to implement a feature end-to-end, touching all major components of the app.

*Scenario:* You are a software maintainer for `addressbook`, as the former developer team has moved on to new projects. The current users of your application have a list of new feature requests that they hope the software will eventually have. The most popular request is to allow adding additional comments/notes about a particular contact, by providing a flexible `remark` field for each contact, rather than relying on tags alone. After designing the specification for the `remark` command, you are convinced that this feature is worth implementing. Your job is to implement the `remark` command.

==== Description
Edits the remark for a person specified in the `INDEX`. +
Format: `remark INDEX r/[REMARK]`

Examples:

* `remark 1 r/Likes to drink coffee.` +
Edits the remark for the first person to `Likes to drink coffee.`
* `remark 1 r/` +
Removes the remark for the first person.

==== Step-by-step Instructions

===== [Step 1] Logic: Teach the app to accept 'remark' which does nothing
Let's start by teaching the application how to parse a `remark` command. We will add the logic of `remark` later.

**Main:**

. Add a `RemarkCommand` that extends link:{repoURL}/src/main/java/seedu/address/logic/commands/UndoableCommand.java[`UndoableCommand`]. Upon execution, it should just throw an `Exception`.
. Modify link:{repoURL}/src/main/java/seedu/address/logic/parser/AddressBookParser.java[`AddressBookParser`] to accept a `RemarkCommand`.

**Tests:**

. Add `RemarkCommandTest` that tests that `executeUndoableCommand()` throws an Exception.
. Add new test method to link:{repoURL}/src/test/java/seedu/address/logic/parser/AddressBookParserTest.java[`AddressBookParserTest`], which tests that typing "remark" returns an instance of `RemarkCommand`.

===== [Step 2] Logic: Teach the app to accept 'remark' arguments
Let's teach the application to parse arguments that our `remark` command will accept. E.g. `1 r/Likes to drink coffee.`

**Main:**

. Modify `RemarkCommand` to take in an `Index` and `String` and print those two parameters as the error message.
. Add `RemarkCommandParser` that knows how to parse two arguments, one index and one with prefix 'r/'.
. Modify link:{repoURL}/src/main/java/seedu/address/logic/parser/AddressBookParser.java[`AddressBookParser`] to use the newly implemented `RemarkCommandParser`.

**Tests:**

. Modify `RemarkCommandTest` to test the `RemarkCommand#equals()` method.
. Add `RemarkCommandParserTest` that tests different boundary values
for `RemarkCommandParser`.
. Modify link:{repoURL}/src/test/java/seedu/address/logic/parser/AddressBookParserTest.java[`AddressBookParserTest`] to test that the correct command is generated according to the user input.

===== [Step 3] Ui: Add a placeholder for remark in `PersonCard`
Let's add a placeholder on all our link:{repoURL}/src/main/java/seedu/address/ui/PersonCard.java[`PersonCard`] s to display a remark for each person later.

**Main:**

. Add a `Label` with any random text inside link:{repoURL}/src/main/resources/view/PersonListCard.fxml[`PersonListCard.fxml`].
. Add FXML annotation in link:{repoURL}/src/main/java/seedu/address/ui/PersonCard.java[`PersonCard`] to tie the variable to the actual label.

**Tests:**

. Modify link:{repoURL}/src/test/java/guitests/guihandles/PersonCardHandle.java[`PersonCardHandle`] so that future tests can read the contents of the remark label.

===== [Step 4] Model: Add `Remark` class
We have to properly encapsulate the remark in our link:{repoURL}/src/main/java/seedu/address/model/person/Person.java[`Person`] class. Instead of just using a `String`, let's follow the conventional class structure that the codebase already uses by adding a `Remark` class.

**Main:**

. Add `Remark` to model component (you can copy from link:{repoURL}/src/main/java/seedu/address/model/person/Address.java[`Address`], remove the regex and change the names accordingly).
. Modify `RemarkCommand` to now take in a `Remark` instead of a `String`.

**Tests:**

. Add test for `Remark`, to test the `Remark#equals()` method.

===== [Step 5] Model: Modify `Person` to support a `Remark` field
Now we have the `Remark` class, we need to actually use it inside link:{repoURL}/src/main/java/seedu/address/model/person/Person.java[`Person`].

**Main:**

. Add `getRemark()` in link:{repoURL}/src/main/java/seedu/address/model/person/Person.java[`Person`].
. You may assume that the user will not be able to use the `add` and `edit` commands to modify the remarks field (i.e. the person will be created without a remark).
. Modify link:{repoURL}/src/main/java/seedu/address/model/util/SampleDataUtil.java/[`SampleDataUtil`] to add remarks for the sample data (delete your `addressBook.xml` so that the application will load the sample data when you launch it.)

===== [Step 6] Storage: Add `Remark` field to `XmlAdaptedPerson` class
We now have `Remark` s for `Person` s, but they will be gone when we exit the application. Let's modify link:{repoURL}/src/main/java/seedu/address/storage/XmlAdaptedPerson.java[`XmlAdaptedPerson`] to include a `Remark` field so that it will be saved.

**Main:**

. Add a new Xml field for `Remark`.

**Tests:**

. Fix `invalidAndValidPersonAddressBook.xml`, `typicalPersonsAddressBook.xml`, `validAddressBook.xml` etc., such that the XML tests will not fail due to a missing `<remark>` element.

===== [Step 6b] Test: Add withRemark() for `PersonBuilder`
Since `Person` can now have a `Remark`, we should add a helper method to link:{repoURL}/src/test/java/seedu/address/testutil/PersonBuilder.java[`PersonBuilder`], so that users are able to create remarks when building a link:{repoURL}/src/main/java/seedu/address/model/person/Person.java[`Person`].

**Tests:**

. Add a new method `withRemark()` for link:{repoURL}/src/test/java/seedu/address/testutil/PersonBuilder.java[`PersonBuilder`]. This method will create a new `Remark` for the person that it is currently building.
. Try and use the method on any sample `Person` in link:{repoURL}/src/test/java/seedu/address/testutil/TypicalPersons.java[`TypicalPersons`].

===== [Step 7] Ui: Connect `Remark` field to `PersonCard`
Our remark label in link:{repoURL}/src/main/java/seedu/address/ui/PersonCard.java[`PersonCard`] is still a placeholder. Let's bring it to life by binding it with the actual `remark` field.

**Main:**

. Modify link:{repoURL}/src/main/java/seedu/address/ui/PersonCard.java[`PersonCard`]'s constructor to bind the `Remark` field to the `Person` 's remark.

**Tests:**

. Modify link:{repoURL}/src/test/java/seedu/address/ui/testutil/GuiTestAssert.java[`GuiTestAssert#assertCardDisplaysPerson(...)`] so that it will compare the now-functioning remark label.

===== [Step 8] Logic: Implement `RemarkCommand#execute()` logic
We now have everything set up... but we still can't modify the remarks. Let's finish it up by adding in actual logic for our `remark` command.

**Main:**

. Replace the logic in `RemarkCommand#execute()` (that currently just throws an `Exception`), with the actual logic to modify the remarks of a person.

**Tests:**

. Update `RemarkCommandTest` to test that the `execute()` logic works.

==== Full Solution

See this https://github.com/se-edu/addressbook-level4/pull/599[PR] for the step-by-step solution.

[appendix]
== Product Scope

*Target user profile*:

* has a need to manage a significant number of ongoing car servicing jobs and keep a record of past jobs
* has a need to assign employees to jobs with ease
* prefer desktop apps over other types
* can type fast
* prefers typing over mouse input
* is reasonably comfortable using CLI apps
* has a need to monitor employee’s performance through the number of jobs completed

*Value proposition*: A convenient App for car servicing managers to organize servicing jobs and assign specific employees.

*Feature contribution*:

- Importing job entries from an excel file (major enhancement)
Done by: yuhongherald
User can specify the file path to an excel file containing the job entries in columns, and header fields to indicate the 
field contents for each row. User then reviews the changes and generates a feedback document.

- Setting custom command keywords (minor enhancement)
Done by: yuhongherald
User can set a custom keyword that is not used on top of the original command word.

[appendix]
== User Stories

Priorities: High (must have) - `* * \*`, Medium (nice to have) - `* \*`, Low (unlikely to have) - `*`

[width="59%",cols="22%,<23%,<25%,<30%",options="header",]
|=======================================================================
|Priority |As a ... |I want to ... |So that I can...
|`* * *` |new user |see usage instructions |refer to instructions when I forget how to use the App

|`* * *` |user |add a new job entry |

|`* * *` |user |close an ongoing job entry |remove completed job and add it to jobs history

|`* * *` |user |find a job entry by its assigned number |locate details of a job without having to go through the list of ongoing jobs

|`* * *` |user |add remarks to an ongoing job entry |take note of details that are specific to the job

|`* * *` |user |add a new employee |

|`* * *` |user |delete an employee |update the list of employees that are in the company

|`* * *` |user |find an employee by name |locate details of an employee without having to go through the list of employees

|`* * *` |user |view all employees |decide which employee to assign a job

|`* * *` |user |undo my commands |reverse commands done in error

|`* * *` |user |redo my commands |reverse my undos if I changed my mind

|`* * *` |user |import job entries |add multiple job entries at once

|`* *` |user |find job entries by the assigned employee's name |locate details of all jobs that are handled by an employee without having to go through the lists of jobs

|`* *` |user |find job entries by client's name |locate details of all jobs belonging to a client without having to go through the lists of jobs

|`* *` |user |find job entries by car number |locate details of all jobs related to a car number without having to go through the lists of jobs

|`* *` |user |view employee's schedule on calender |easily make decision for assigning a job to an employee

|`* *` |user |change the colour label of job status |easily differentiate between the job statuses

|`* *` |user who likes customization |change the theme of the application |customize the theme to my preference

|`* *` |user who likes customization |change the command words of the application |improve ease of use

|`* *` |user |accept and reject imported changes |have control when over bulk imports

|`* *` |user |modify imported job entries |import incomplete or invalid job entries

|`* *` |user |add comments on job entries |record feedback to employees

|`* *` |user |sort by employees' name |sort employee list alphabetically

|`* *` |user |export changes |provide feedback to employees regarding the changes

|`*` |user |export completed jobs to other formats |print out all the completed job entries and view it with a better program
|=======================================================================

_{More to be added}_

[appendix]
== Use Cases

(For all use cases below, the *System* is the `CarviciM` and the *Actor* is the `user`, unless specified otherwise)

[discrete]
=== Use case: Add remarks to an ongoing job entry

*MSS*

1.  User selects a job entry.
2.  CarviciM shows logged remarks in the job.
3.  User requests to log a remark.
4.  CarviciM reflects the added remark at end of log.
+
Use case ends.

*Extensions*

[none]
* 2a. The remarks list is empty.
+
[none]
** 2a1. CarviciM shows an empty list.
+
Use case resumes at step 3.

* 3a. The given remark is empty.
+
Use case resumes at step 3.

[discrete]
=== Use case: Tab auto-complete commands

*MSS*

1.  User types incomplete argument in command.
2.  User presses tab key.
3.  CarviciM completes the command.
+
Use case ends.

*Extensions*

[none]
* 2a. Argument has more than one possible auto-complete.
+
Use case resumes at step 1.

[discrete]
=== Use case: Add employee

*MSS*

1.  User requests to add an employee in the list.
2.  CarviciM adds the employee and updates the list.
+
Use case ends.

*Extensions*

* 2a. The employee details are not valid.
+
[none]
** 2a1. CarviciM shows an error message.
+
Use case resumes at step 1.

[discrete]
=== Use case: Delete employee

*MSS*

1.  User requests to list employees.
2.  CarviciM shows a list of employees.
3.  User requests to delete a specific employee in the list.
4.  CarviciM deletes the employee and updates the list.
+
Use case ends.

*Extensions*

[none]
* 2a. The list is empty.
+
Use case ends.

* 3a. The given index is invalid.
+
[none]
** 3a1. CarviciM shows an error message.
+
Use case resumes at step 2.

[discrete]
=== Use case: Find an employee by name

*MSS*

1.  User requests to find an employee by name.
2.  CarviciM shows a list of employees whose name contain the provided name.
+
Use case ends.

*Extensions*

[none]
* 2a. The list is empty.
+
Use case ends.

[discrete]
=== Use case: Customize the colour label of job status

*MSS*

1.  User specifies color label of a job status.
2.  CarviciM updates the label colors displayed.
+
Use case ends.

*Extensions*

[none]
* 1a. The label provided is not valid.
+
[none]
** 1a1. CarviciM shows an error message.
+
Use case ends.

[none]
* 1b. The color provided is not valid.
+
[none]
** 1b1. CarviciM shows an error message.
+
Use case ends.

[discrete]
=== Use case: Add job entry

*MSS*

1.  User requests to list the employees.
2.  CarviciM shows a list of employees.
3.  User requests to add a job entry.
4.  CarviciM adds the job entry.
+
Use case ends.

*Extensions*

[none]
* 2a. The list of employees is empty.
+
Use case ends.

[none]
* 3a. Format of details is invalid.
+
[none]
** 3a1. CarviciM shows an error message.
+
Use case resumes at step 3.
+
Use case ends.

[none]
* 3b. The given employee index is invalid.
+
[none]
** 3b1. CarviciM shows an error message.
+
Use case resumes at step 3.
+
Use case ends.

[discrete]
=== Use case: Close job entry

*MSS*

1.  User requests to list the job entries.
2.  CarviciM shows a list of job entries.
3.  User requests to close a specific job entry in the list.
4.  CarviciM close the job entry.
+
Use case ends.

*Extensions*

[none]
* 2a. The list of jobs is empty.
+
Use case ends.

* 3a. The given job id is invalid.
+
[none]
** 3a1. CarviciM shows an error message.
+
Use case resumes at step 2.
+
Use case ends.

[discrete]
=== Use case: Import job entries

*MSS*

1.  User specifies the path to a file to import.
2.  CarviciM shows the user the new job entries.
3.  User approves the new job entries.
4.  CarviciM imports the approved entries.
+
Use case ends.

*Extensions*

[none]
* 1a. The file specified in the path is invalid or does not have read permission.
[none]
** 1a1. CarviciM shows an error message.
+
Use case ends.

[none]
* 1b. The file specified in the path has formatting errors.
[none]
** 1b1. CarviciM shows an error message.
+
Use case ends.

[none]
* 2a. The file contains conflict job entries with the application data.
[none]
** 2a1. CarviciM shows the users the conflicts.
** 2a2. The user reviews the conflicts and chooses which copy to keep.
+
Use case resumes at step 2.

[none]
* 3a. User rejects some job entries.
[none]
** CarviciM discards rejected job entries while importing the remaining new job entries.
+
Use case ends.


[discrete]
=== Use case: Export feedback for imported job entries

*MSS*

1.  User imports job entries from a file.
2.	CarviciM imports the accepted new jobs.
3.	User adds comments to reviewed new job entries.
4.	User specifies path to export the comments.
5.	CarviciM exports the comments of the reviewed new job entries.
+
Use case ends.

*Extensions*

[none]
* 5a. CarviciM does not have write permission to file path.
[none]
** 5a1. CarviciM shows an error message.
+
Use case resumes at step 5.

[discrete]
=== Use case: Set custom command word

*MSS*

1.  User specifies the old and new command word with set command.
2.  CarviciM updates the command words.
+
Use case ends.

*Extensions*

[none]
* 1a. The old command word is not used.
[none]
** 1a1. CarviciM shows an error message.
+
Use case ends.

[none]
* 1b. The new command word is already used for a different command.
[none]
** 1b1. CarviciM shows an error message.
+
Use case ends.

<<<<<<< HEAD
[none]
* 1c. The new command word is a default command word for another command.
[none]
** 1c1. CarviciM shows an error message.
=======
=== Use case: Set theme of application

*MSS*

1.  User request to change theme.
2.  CarviciM changes the theme
+
Use case ends.

*Extensions*

[none]
* 1a. The list of theme is empty.
[none]
** 1a1. CarviciM shows an error message.
+
Use case ends.

[none]
* 1b. The given theme index is invalid.
[none]
** 1b1. CarviciM shows an error message.
>>>>>>> 81daf6a9
+
Use case ends.

_{More to be added}_

[appendix]
== Non Functional Requirements

.  Should work on any <<mainstream-os,mainstream OS>> as long as it has Java `1.8.0_60` or higher installed.
.  Should be able to hold up to 1000 employees without a noticeable sluggishness in performance for typical usage.
.  Should be able to hold up to 10000 jobs without a noticeable sluggishness in performance for typical usage.
.  A user with above average typing speed for regular English text (i.e. not code, not system admin commands) should be able to accomplish most of the tasks faster using commands than using the mouse.
.  Should work on both 32-bit and 64-bit environments.
.  Should have short and comprehensible English commands.
.  Should be able to retain information in event of crash or force shutdown.
.  Should respond to user command within 2 seconds.
.  Should be usable by a novice who has never used an electronic job management app before.
.  User interface should be intuitive enough for users who are not IT-savvy.
.  View should fit the screen of any computer with minimum screen size of 640 by 480 pixels.

_{More to be added}_

[appendix]
== Glossary

[[mainstream-os]] Mainstream OS::
Windows, Linux, Unix, OS-X

[appendix]
== Product Survey

*Product Name*

Author: ...

Pros:

* ...
* ...

Cons:

* ...
* ...

[appendix]
== Instructions for Manual Testing

Given below are instructions to test the app manually.

[NOTE]
These instructions only provide a starting point for testers to work on; testers are expected to do more _exploratory_ testing.

=== Launch and Shutdown

. Initial launch

.. Download the jar file and copy into an empty folder
.. Double-click the jar file +
   Expected: Shows the GUI with a set of sample contacts. The window size may not be optimum.

. Saving window preferences

.. Resize the window to an optimum size. Move the window to a different location. Close the window.
.. Re-launch the app by double-clicking the jar file. +
   Expected: The most recent window size and location is retained.

_{ more test cases ... }_

=== Deleting a person

. Deleting a person while all persons are listed

.. Prerequisites: List all persons using the `list` command. Multiple persons in the list.
.. Test case: `delete 1` +
   Expected: First contact is deleted from the list. Details of the deleted contact shown in the status message. Timestamp in the status bar is updated.
.. Test case: `delete 0` +
   Expected: No person is deleted. Error details shown in the status message. Status bar remains the same.
.. Other incorrect delete commands to try: `delete`, `delete x` (where x is larger than the list size) _{give more}_ +
   Expected: Similar to previous.

_{ more test cases ... }_

=== Saving data

. Dealing with missing/corrupted data files

.. _{explain how to simulate a missing/corrupted file and the expected behavior}_

_{ more test cases ... }_<|MERGE_RESOLUTION|>--- conflicted
+++ resolved
@@ -1171,12 +1171,13 @@
 +
 Use case ends.
 
-<<<<<<< HEAD
 [none]
 * 1c. The new command word is a default command word for another command.
 [none]
 ** 1c1. CarviciM shows an error message.
-=======
++
+Use case ends.
+
 === Use case: Set theme of application
 
 *MSS*
@@ -1199,7 +1200,6 @@
 * 1b. The given theme index is invalid.
 [none]
 ** 1b1. CarviciM shows an error message.
->>>>>>> 81daf6a9
 +
 Use case ends.
 
