--- conflicted
+++ resolved
@@ -287,11 +287,7 @@
 === Add job feature
 ==== Current Implementation
 
-<<<<<<< HEAD
-To implement the job management feature, new classes has been added to the `Model` component. `Job` is part of the `Model` component which is made up of `Person`, `JobNumber, `VehicleNumber`, `Status`, `Date`, `UniqueEmployeeList` and `RemarkList` as shown below.
-=======
-To implement the job management feature, new classes are added to the `Model` component. `Job` is part of the `Model` component which is made up of `Person`, `JobNumber`, `VehicleNumber`, `Status`, `Date`, `UniqueEmployeeList` and `RemarkList` as shown below.
->>>>>>> dd4e47a0
+To implement the job management feature, new classes have been added to the `Model` component. `Job` is part of the `Model` component which is made up of `Person`, `JobNumber, `VehicleNumber`, `Status`, `Date`, `UniqueEmployeeList` and `RemarkList` as shown below.
 
 .Class Diagram of Model component
 image::ModelClassDiagram.png[width="800"]
