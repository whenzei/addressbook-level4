﻿= CarviciM - Developer Guide
:toc:
:toc-title:
:toc-placement: preamble
:sectnums:
:imagesDir: images
:stylesDir: stylesheets
:xrefstyle: full
ifdef::env-github[]
:tip-caption: :bulb:
:note-caption: :information_source:
endif::[]
:repoURL: https://github.com/CS2103JAN2018-W09-B1/main/tree/master

By: `W09-GroupB1`      Since: `FEB 2018`      Licence: `MIT`

== Setting up

=== Prerequisites

. Ensure that you have *JDK `1.8.0_60`* or later installed in your computer.
+
====
[NOTE]
If you do not already have *JDK `1.8.0_60`* or later installed, click http://www.oracle.com/technetwork/java/javase/downloads/jdk8-downloads-2133151.html[here] to do so.
[WARNING]
CarviciM works only with this version of Java 8 or later, and not on earlier versions. +
Please http://www.oracle.com/technetwork/java/javase/downloads/jdk8-downloads-2133151.html[update your JDK] if your current version is earlier than the stated.
====
+
. You will need to use *IntelliJ* IDE for this project.
+
====
[NOTE]
If you do not have *IntelliJ* IDE installed, click https://www.jetbrains.com/idea/download/#section=windows[here] to do so.
[WARNING]
IntelliJ by default has Gradle and JavaFx plugins installed. +
Do not disable them. If you have disabled them, go to `File` > `Settings` > `Plugins` to re-enable them.
====

=== Setting up the project in your computer

. Fork this repo, and clone the fork to your computer
. Open IntelliJ (if you are not in the welcome screen, click `File` > `Close Project` to close the existing project dialog first)
. Set up the correct JDK version for Gradle
.. Click `Configure` > `Project Defaults` > `Project Structure`
.. Click `New...` and find the directory of the JDK
. Click `Import Project`
. Locate the `build.gradle` file and select it. Click `OK`
. Click `Open as Project`
. Click `OK` to accept the default settings
. Open a console and run the command `gradlew processResources` (Mac/Linux: `./gradlew processResources`). You should see the `BUILD SUCCESSFUL` message. +
This will generate for you all resources required by the application and tests.

=== Verifying the setup

. Run the `seedu.carvicim.MainApp` and try a few commands
. <<Testing,Run the tests>> to ensure they all pass.

=== Configurations to do before writing code

==== Configuring the coding style

The code for CarviciM follows https://github.com/oss-generic/process/blob/master/docs/CodingStandards.adoc[oss-generic coding standards]. IntelliJ's default style is mostly compliant with ours but it uses a different import order from ours. To rectify,

. Go to `File` > `Settings...` (Windows/Linux), or `IntelliJ IDEA` > `Preferences...` (macOS)
. Select `Editor` > `Code Style` > `Java`
. Click on the `Imports` tab to set the order

* For `Class count to use import with '\*'` and `Names count to use static import with '*'`: Set to `999` to prevent IntelliJ from contracting the import statements
* For `Import Layout`: The order is `import static all other imports`, `import java.\*`, `import javax.*`, `import org.\*`, `import com.*`, `import all other imports`. Add a `<blank line>` between each `import`

****
*Optional*

You can follow the <<UsingCheckstyle#, UsingCheckstyle.adoc>> document to configure Intellij to check style-compliance as you write code.
****

==== Updating documentation to match your fork

After forking the repo, links in the documentation will still point to the `se-edu/carvicim` repo.

If you plan to develop this as a separate product (i.e. instead of contributing to the `se-edu/carvicim`) , you should replace the URL in the variable `repoURL` in `DeveloperGuide.adoc` and `UserGuide.adoc` with the URL of your fork.

==== Setting up CI

Set up Travis to perform Continuous Integration (CI) for your fork. See <<UsingTravis#, UsingTravis.adoc>> to learn how to set it up.

==== Editing JavaFX

To edit the JavaFX scenes, download the `.jar` snapshot from
https://ci.appveyor.com/project/damithc/scenebuilder/build/1.0.9/artifacts.
Run the `.jar` file to get started.

****
*Optional*

. After setting up Travis, you can set up coverage reporting for your team fork (see <<UsingCoveralls#, UsingCoveralls.adoc>>).
+
[NOTE]
Coverage reporting could be useful for a team repository that hosts the final version but it is not that useful for your personal fork.
+
. You can set up AppVeyor as a second CI (see <<UsingAppVeyor#, UsingAppVeyor.adoc>>).
+
[NOTE]
Having both Travis and AppVeyor ensures your App works on both Unix-based platforms and Windows-based platforms (Travis is Unix-based and AppVeyor is Windows-based)
+
****

==== Getting started with coding

When you are ready to start coding,

1. Get some sense of the overall design by reading <<Design-Architecture>>.
2. Take a look at <<GetStartedProgramming>>.

== Design

[[Design-Architecture]]
=== Architecture

.Architecture Diagram
image::Architecture.png[width="600"]
[none]

The *_Architecture Diagram_* (figure 1) given above explains the high-level design of the App. Read this section (section 2) to get a quick overview of each component.

====
[TIP]
The `.pptx` files used to create diagrams in this document can be found in the link:{repoURL}/docs/diagrams/[diagrams] folder. To update a diagram, modify the diagram in the pptx file, select the objects of the diagram, and choose `Save as picture`.
====

`Main` has only one class called link:{repoURL}/src/main/java/seedu/address/MainApp.java[`MainApp`]. It is responsible for,

* At app launch:
** Initializing the components in the correct sequence, and connects them up with each other.
* At shut down:
** Shutting down the components and invoking cleanup method where necessary.


<<Design-Commons,*`Commons`*>> represents a collection of classes used by multiple other components. Two of those classes play important roles at the architecture level.

* `EventsCenter` : This class (written using https://github.com/google/guava/wiki/EventBusExplained[Google's Event Bus library]) is used by components to communicate with other components using events (i.e. a form of _Event Driven_ design)
* `LogsCenter` : Used by many classes to write log messages to the App's log file.

The rest of the App consists of four components.

* <<Design-Ui,*`UI`*>>: The UI of the App.
* <<Design-Logic,*`Logic`*>>: The command executor.
* <<Design-Model,*`Model`*>>: Holds the data of the App in-memory.
* <<Design-Storage,*`Storage`*>>: Reads data from, and writes data to, the hard disk.

Each of the four components

* Defines its <<api, _API_>> in an `interface` with the same name as the Component.
* Exposes its functionality using a `{Component Name}Manager` class.

For example, the `Logic` component defines it's <<api, API>> in the `Logic.java` interface and exposes its functionality using the `LogicManager.java` class (figure 2).

.Class Diagram of the Logic Component
image::LogicClassDiagram.png[width="800"]

[discrete]
==== Events-Driven nature of the design

The _Sequence Diagram_ below (figure 3) shows how the components interact for the scenario where the user issues the command `delete 1`.

.Component interactions for `deletee 1` command (part 1)
image::SDforDeletePerson.png[width="800"]
[none]

====
[NOTE]
Note how the `Model` simply raises a `CarvicimChangedEvent` when the Carvicim data are changed, instead of asking the `Storage` to save the updates to the hard disk.
====

The diagram below (figure 4) shows how the `EventsCenter` reacts to that event, which eventually results in the updates being saved to the hard disk and the status bar of the UI being updated to reflect the 'Last Updated' time.

.Component interactions for `deletee 1` command (part 2)
image::SDforDeletePersonEventHandling.png[width="800"]
[none]

====
[NOTE]
Note how the event is propagated through the `EventsCenter` to the `Storage` and `UI` without `Model` having to be coupled to either of them. This is an example of how this Event Driven approach helps us reduce direct coupling between components.
====

The sections below give more details of each component.

[[Design-Ui]]
=== UI component

.Structure of the UI Component
image::UiClassDiagram.png[width="800"]

<<api, *API*>> : link:{repoURL}/src/main/java/seedu/address/ui/Ui.java[`Ui.java`]

The UI consists of a `MainWindow` that is made up of parts e.g.`CommandBox`, `ResultDisplay`, `PersonListPanel`, `JobListPanel`, `BrowserPanel` etc. All these, including the `MainWindow`, inherit from the abstract `UiPart` class (figure 5).

The `UI` component uses https://en.wikipedia.org/wiki/JavaFX[JavaFx] UI framework. The layout of these UI parts are defined in matching `.fxml` files that are in the `src/main/resources/view` folder. For example, the layout of the link:{repoURL}/src/main/java/seedu/address/ui/MainWindow.java[`MainWindow`] is specified in link:{repoURL}/src/main/resources/view/MainWindow.fxml[`MainWindow.fxml`]

The `UI` component,

* Executes user commands using the `Logic` component.
* Binds itself to some data in the `Model` so that the UI can auto-update when data in the `Model` change.
* Responds to events raised from various parts of the App and updates the UI accordingly.

[[Design-Logic]]
=== Logic component

[[fig-LogicClassDiagram]]
.Structure of the Logic Component
image::LogicClassDiagram.png[width="800"]


.Structure of Commands in the Logic Component. This diagram shows finer details concerning `XYZCommand` and `Command` in <<fig-LogicClassDiagram>>
image::LogicCommandClassDiagram.png[width="800"]


<<api, *API*>> :
link:{repoURL}/src/main/java/seedu/address/logic/Logic.java[`Logic.java`]


Here is what happens when the UI makes an `execute()` call to Logic:
.  `Logic` uses the `AddressBookParser` class to parse the user command.
.  This results in a `Command` object which is executed by the `LogicManager`.
.  The command execution can affect the `Model` (e.g. adding a employee) and/or raise events.
.  The result of the command execution is encapsulated as a `CommandResult` object which is passed back to the `Ui` (figure 6).


For a more specific example of the steps above, given below (figure 8) is the Sequence Diagram for interactions within the `Logic` component for the `execute("delete 1")` <<api, API>> call.

.Interactions Inside the Logic Component for the `delete 1` Command
image::DeletePersonSdForLogic.png[width="800"]

[[Design-Model]]
=== Model component

.Structure of the Model Component
image::ModelClassDiagram.png[width="800"]


<<api, *API*>> : link:{repoURL}/src/main/java/seedu/address/model/Model.java[`Model.java`]


The `Model` (figure 9),

* stores a `UserPref` object that represents the user's preferences.
* stores the Carvicim data.
* exposes an unmodifiable `ObservableList<Employee>` that can be 'observed' e.g. the UI can be bound to this list so that the UI automatically updates when the data in the list change.
* does not depend on any of the other three components.

[[Design-Storage]]
=== Storage component

.Structure of the Storage Component
image::StorageClassDiagram.png[width="800"]


<<api, *API*>> : link:{repoURL}/src/main/java/seedu/address/storage/Storage.java[`Storage.java`]


The `Storage` component (figure 10),

* can save `UserPref` objects in json format and read it back.
* can save the Carvicim data in xml format and read it back.
* can save the ArchiveJob data in xml format and read it back.

[[Design-Commons]]
=== Common classes

Classes used by multiple components are in the `seedu.addressbook.commons` package.

== Implementation

This section describes some noteworthy details on how certain features are implemented.

// tag::addjob[]
=== Add job feature
==== Current Implementation

To implement the job management feature, new classes are added to the `Model` component. `Job` is part of the `Model` component which is made up of `Person`, `JobNumber, `VehicleNumber`, `Status`, `Date`, `UniqueEmployeeList` and `RemarkList` as shown below.

.Class Diagram of Model component
image::ModelClassDiagram.png[width="800"]
[none]

`Person` represents the client of a job. `JobNumber` represents the number of a job and is responsible for generating a running number for each job. `Status` represents the status of a job which holds value of either `ongoing` or `closed` that is used for categorizing jobs. `Date` represents the date of creation for the job. `RemarkList` holds all `Remark` belonging to the job. `UniqueEmployeeList` of the job represents the employees assigned.

The job adding mechanism is facilitated by a `AddJobCommand` which is an `UndoableCommand`. `AddJobCommandParser` is responsible for parsing the input arguments. It utilizes `ParserUtil` for the validation of `NAME`, `PHONE`, `EMAIL`, `VEHICLE_NUMBER` and `ASSIGNED_EMPLOYEE_INDEX` and creates `AddJobCommand` object which prepares the `Job` object.

====
[NOTE]
If the parameters are invalid, `addj` command will return an invalid message, which shows the usage information to the user.
(e.g. `addj n/John Doe p/9999999 e/john@example.com v/SHG123 w/-1`).
====

`AddJobCommandParser` code snippet to validate the parameters, `NAME`, `PHONE`, `EMAIL`, `VEHICLE_NUMBER`, `ASSIGNED_EMPLOYEE_INDEX+`, which returns `AddJobCommand` object if valid, and invalid message otherwise:
[source,java]
----
    public AddJobCommand parse(String args) throws ParseException {
        ArgumentMultimap argMultimap =
                ArgumentTokenizer.tokenize(args, PREFIX_NAME, PREFIX_PHONE,
                        PREFIX_EMAIL, PREFIX_VEHICLE_NUMBER, PREFIX_ASSIGNED_EMPLOYEE);

        if (!arePrefixesPresent(argMultimap, PREFIX_NAME, PREFIX_PHONE,
                PREFIX_EMAIL, PREFIX_VEHICLE_NUMBER, PREFIX_ASSIGNED_EMPLOYEE)) {
            throw new ParseException(String.format(MESSAGE_INVALID_COMMAND_FORMAT, AddJobCommand.MESSAGE_USAGE));
        }

        try {
            Name name = ParserUtil.parseName(argMultimap.getValue(PREFIX_NAME)).get();
            Phone phone = ParserUtil.parsePhone(argMultimap.getValue(PREFIX_PHONE)).get();
            Email email = ParserUtil.parseEmail(argMultimap.getValue(PREFIX_EMAIL)).get();
            VehicleNumber vehicleNumber =
                    ParserUtil.parseVehicleNumber(argMultimap.getValue(PREFIX_VEHICLE_NUMBER)).get();
            ArrayList<Index> assignedEmployeeIndices =
                    ParserUtil.parseIndices(argMultimap.getAllValues(PREFIX_ASSIGNED_EMPLOYEE));

            Person client = new Person(name, phone, email);
            return new AddJobCommand(client, vehicleNumber, assignedEmployeeIndices);

        } catch (IllegalValueException ive) {
            throw new ParseException(String.format(MESSAGE_INVALID_COMMAND_FORMAT, AddJobCommand.MESSAGE_USAGE));
        }
    }
----

`preprocessUndoableCommand` method code snippet in `AddJobCommand` that checks if assigned employee exists for the indices given. It creates `Job` object only if valid, and throws an invalid message otherwise:
[source,java]
----
    protected void preprocessUndoableCommand() throws CommandException {
        List<Employee> lastShownList = model.getFilteredPersonList();

        //Check for valid employee indices
        for (Index targetIndex : targetIndices) {
            if (targetIndex.getZeroBased() >= lastShownList.size()) {
                throw new CommandException(Messages.MESSAGE_INVALID_EMPLOYEE_DISPLAYED_INDEX);
            }
        }

        try {
            for (Index targetIndex : targetIndices) {
                assignedEmployees.add(lastShownList.get(targetIndex.getZeroBased()));
            }
            toAdd = new Job(client, vehicleNumber, new JobNumber(), new Date(), assignedEmployees,
                    new Status(Status.STATUS_ONGOING), new RemarkList());
        } catch (DuplicateEmployeeException e) {
            throw new CommandException("Duplicate employee index");
        }

    }
----

The following sequence diagram shows how the `AddJobCommand` determines if a `Job` object can be created and added into the list of jobs if it is valid:

image::AddJobCommand_preprocess_SeqDiag.png[width="1000"]

image::AddJobCommand_execute_SeqDiag.png[width="500"]

The successful execution of `AddJobCommand` adds the `Job` to CarviciM.

==== Design Considerations

===== Aspect: Modelling jobs in CarviciM

* **Current choice:** Adding a list in `Carvicim` class to keep track of all jobs, and adding an attribute for keeping a list of assigned employees in `Job` class.
** Pros: Finding assigned employees of a job, requires only going through the assigned employee list of the job. Removal of a job is done easily by removing it from the list of jobs.
** Cons: Additional list to maintain, other than the list of employees. Changes to an employee needs to be updated for all jobs that contains the respective employee.
* _Alternative:_ Add a new attribute in `Employee` class to keep a list of jobs.
** Pros: Only need to maintain a single list of employees. Finding jobs that are assigned to an `Employee` object only requires going through the job list.
** Cons: Finding all employees belonging to a job, requires going through the job list of all employees. The removal of a job, requires going through all employees, as a job can be assigned to multiple employees.

===== Aspect: Checking if given employee indices point to valid employees in CarviciM

* **Current choice:** Perform check in the `preprocessUndoableCommand` method of `AddJobCommand`.
** Pros: Does not introduce more coupling.
** Cons: `AddJobCommand` will need to store more attributes, as a `Job` object is only created when `preprocessUndoableCommand` method is executed successfully.
* _Alternative:_ Allow `ParserUtil` to hold employee list.
** Pros: `AddJobCommandParser` determines if the employee indices point to valid employees, and creates the `Job` object.
** Cons: Allowing `ParserUtil` to hold the list of employees introduce more coupling among the classes.

===== Aspect: Ensuring job number generation is consistent

* **Current choice:** Store the next job number as a user preference.
** Pros: Easy to implement and initialization of job number is faster.
** Cons: Deletion of the user preference file will cause the job number to reset.
* _Alternative:_ Going through all jobs at initialization and finding the largest job number.
** Pros: Does not need to depend on data stored in other files to initialize job number.
** Cons: May be very slow when the number of jobs in the application is large.
// end::addjob[]

// tag::closejob[]
=== Close job feature
==== Current Implementation
The close job mechanisim is facilitated by a `CloseJobCommand`. `CloseJobCommandParser` is responsible for parsing the input arguments. It utilizes `ParserUtil` for the validation of `JOB_NUMBER` input, and creates the `CloseJobCommand` object which closes the job. A job that has been closed will have its status changed from "ongoing" to "closed".

Since `CloseJobCommand` is an undoable command, it overrides the `preprocessUndoableCommand` method of `UndoableCommand`, to check if the specified job can be closed.

[NOTE]
====
If the provided `JOB_NUMBER` belongs to a closed job or does not match any job in the job list, `CloseJobCommand` will return an invalid message. `CloseJobCommand` creates a copy of the job if it is found, and sets the status of the duplicate job to be "closed". This is to complement the undo feature.
====

`preprocessUndoableCommand` method code snippet in `CloseJobCommand`, which checks for the respective job for closing:
[source,java]
----
    protected void preprocessUndoableCommand() throws CommandException {
        List<Job> lastShownJobList = model.getFilteredJobList();
        Iterator<Job> jobIterator = lastShownJobList.iterator();

        while (jobIterator.hasNext()) {
            Job currJob = jobIterator.next();
            if (currJob.getJobNumber().equals(this.targetJobNumber)
                    && (currJob.getStatus().value).equals(Status.STATUS_ONGOING)) {
                target = currJob;
                updatedJob = createUpdatedJob(currJob);
                break;
            }
        }

        if (target == null) {
            throw new CommandException(Messages.MESSAGE_JOB_NOT_FOUND);
        }
    }
----

'createUpdatedJob` method code snippet in `CloseJobCommand`, which creates a copy of the respective job with the status set as "closed":
[source,java]
----
    public static Job createUpdatedJob(Job jobToEdit) {
        assert jobToEdit != null;

        return new Job(jobToEdit.getClient(), jobToEdit.getVehicleNumber(), jobToEdit.getJobNumber(),
                jobToEdit.getDate(), jobToEdit.getAssignedEmployees(),
                new Status(Status.STATUS_CLOSED), jobToEdit.getRemarkList());
    }
----

`executeUndoableCommand` method code snippet in `CloseJobCommand`, which updates the job list with the job copy created:
[source,java]
----
    public CommandResult executeUndoableCommand() {
        requireNonNull(target);
        requireNonNull(updatedJob);
        try {
            model.closeJob(target, updatedJob);
        } catch (JobNotFoundException jnfe) {
            throw new AssertionError("The target job cannot be missing");
        }

        return new CommandResult(String.format(MESSAGE_CLOSE_JOB_SUCCESS, updatedJob));
    }
----

The following sequence diagram show how the `preprocessUndoableCommand` method in the `CloseJobCommand` works:

image::CloseJobCommand_preprocess_SeqDiag.png[width="700"]

The following diagram shows how the `executeUndoableCommand` method in the `CloseJobCommand` works:

image::CloseJobCommand_execute_SeqDiag.png[width="400"]

==== Design Considerations

===== Aspect: Where to hold the closed jobs

* **Current choice:** Closed jobs and ongoing jobs are stored in the same list
** Pros: No need to add and maintain additional list for closed jobs.
** Cons: Requires iterating through all jobs to search for a particular job. Requires the usage of `Predicates` to filter out "ongoing" and "closed" jobs for displaying to user.
* _Alternative:_ Add an additional list for closed jobs in the `ModelManager`
** Pros: Jobs are stored in dedicated lists of either "ongoing" or "closed", and searching for jobs of a specific status only requires calling one list.
** Cons: More attributes to manage, and may cause duplicate or missing jobs if it is not managed properly.
// end::closejob[]

// tag::remark[]
=== Job remark feature
==== Current Implementation

The remark feature is facilitated by `RemarkCommand` which is an `UndoableCommand`. `RemarkCommandParser` is responsible for parsing the input arguments. It utilizes `ParserUtil` for the validation of `JOB_NUMBER` and `REMARK` input, and creates the `RemarkCommand` object.

Similar to the `CloseJobCommand`, the `RemarkCommand` is also an undoable command which overrides the `preprocessUndoableCommand` method of `UndoableCommand`. It checks if the specified job can have a remark added.
[NOTE]
====
If the paramters are invalid, `remark` command will return an invalid message, which shows the usage information to the user.
====

`RemarkCommandParser` code snippet to validate the parameters, `JOB_NUMBER` and `REMARK`, which returns `RemarkCommand` object if valid, and invalid message otherwise:
[source,java]
----
    public RemarkCommand parse(String args) throws ParseException {
        ArgumentMultimap argMultimap =
                ArgumentTokenizer.tokenize(args, PREFIX_JOB_NUMBER, PREFIX_REMARK);

        if (!arePrefixesPresent(argMultimap, PREFIX_JOB_NUMBER, PREFIX_REMARK)
                || !argMultimap.getPreamble().isEmpty()) {
            throw new ParseException(String.format(MESSAGE_INVALID_COMMAND_FORMAT, RemarkCommand.MESSAGE_USAGE));
        }

        try {
            Remark remark = ParserUtil.parseRemark(argMultimap.getValue(PREFIX_REMARK)).get();
            JobNumber jobNumber = ParserUtil.parseJobNumber(argMultimap.getValue(PREFIX_JOB_NUMBER)).get();

            return new RemarkCommand(remark, jobNumber);
        } catch (IllegalValueException ive) {
            throw new ParseException(ive.getMessage(), ive);
        }
    }
----

`preprocessUndoableCommand` method code snippet in `RemarkCommand`, which checks if the job exists and if it has a valid job status:
[source,java]
----
    protected void preprocessUndoableCommand() throws CommandException {
        List<Job> lastShownJobList = model.getFilteredJobList();
        Iterator<Job> jobIterator = lastShownJobList.iterator();

        while (jobIterator.hasNext()) {
            Job currentJob = jobIterator.next();
            if (currentJob.getJobNumber().equals(jobNumber)
                    && (currentJob.getStatus().value).equals(Status.STATUS_ONGOING)) {
                target = currentJob;
                updatedJob = createUpdatedJob(target, remark);
                break;
            }
        }

        if (target == null) {
            throw new CommandException(Messages.MESSAGE_JOB_NOT_FOUND);
        }
    }
----

`createUpdatedJob` method code snippet in `CloseJobCommand`, which creates a copy of the respective job with new remark added into its list of remarks.
[source,java]
----
    public static Job createUpdatedJob(Job jobToEdit, Remark remark) {
        assert jobToEdit != null;
        RemarkList remarks = new RemarkList(jobToEdit.getRemarkList().getRemarks());
        remarks.add(remark);

        return new Job(jobToEdit.getClient(), jobToEdit.getVehicleNumber(), jobToEdit.getJobNumber(),
                jobToEdit.getDate(), jobToEdit.getAssignedEmployees(), jobToEdit.getStatus(), remarks);
    }
----

`executeUndoableCommand` method code snippet in `RemarkCommand`, which updates the job list with the job copy created and posts an `JobDisplayPanelUpdateRequestEvent`:
[source,java]
----
    public CommandResult executeUndoableCommand() {
        requireNonNull(target);
        requireNonNull(updatedJob);
        try {
            model.addRemark(target, updatedJob);
        } catch (JobNotFoundException jnfe) {
            throw new AssertionError("The target job cannot be missing");
        }
        EventsCenter.getInstance().post(new JobDisplayPanelUpdateRequestEvent(updatedJob));
        return new CommandResult(String.format(MESSAGE_REMARK_SUCCESS, remark));
    }
----

The following sequence diagram shows how the `preprocessUndoableCommand` method in `RemarkCommand` works:

image::RemarkCommand_preprocess_SeqDiag.png[width="700"]

The following sequence diagram shows how the `executeUndoableCommand` method in `RemarkCommand` works:

image::RemarkCommand_execute_SeqDiag.png[width="400"]

==== Design Considerations

===== Aspect: Checking if given `JOB_NUMBER` input points to a valid job in CarviciM
* **Current choice:** Perform check in the `preprocessUndoableCommand` method in `RemarkCommand`, by going through the list of jobs.
** Pros: Does not introduce more coupling.
** Cons: May take some time if job list has many entries.
// end::remark[]

// tag::set[]
=== Set command feature
==== Current Implementation

.Object Diagram of CommandWords at runtime
image::SetCommandObjectDiagram.png[width="800"]
[none]

`SetCommand` keeps 2 lists of command words:
* the default command words
** stored as a class level reference `COMMANDS`
* the custom user command words
** stored as a field `commands` in the object
Both are managed by the class `CommandWords`.

`CommandWords` is in the `Logic` component, under `Commands`, as it is required to parse commands in `AddressBookParser`.

`CommandWords` only deal with commands that have their default command word declared in the class level reference.

AddressBookParser makes a reference to CommandWords. However, `CommandWords` resides in `UserPrefs` in the `Model` component (figure 12). This is to facilitate the saving of data. CommandWords also has a method checkIntegrity, which ensures that object command words are 1 to 1 with class command words. This allows forward compatibility, as well as protects against data corruption to some extent.

==== Design Considerations

===== Aspect: Where to put CommandWords for storage

* **Current choice:** Place `CommandWords` in `UserPrefs`
** Pros: Single Responsibility Principle is maintained as custom command words in `CommandWords` is a user preference.
** Cons: More coupling is required for the AddressBook to retrieve the custom command words.
* _Alternative:_ Place `CommandWords` in `AddressBook`
** Pros: Direct access to custom words in commands.
** Cons: Single Responsibility Principle will be violated.

===== Aspect: Access to CommandWords

* **Current choice:** Provide direct access to `CommandWords` when more details are needed and keep minimal <<api, API>> on `ModelManager`.
** Pros: Easy to implement, and is neat.
** Cons: Accidental modification can lead to bugs.
* _Alternative:_ `ModelManager` and member variables gets access and provides <<api, API>> to access `CommandWords`.
** Pros: Write protection.
** Cons: `CommandWords` is frequently accessed, so many more <<api, APIs>> are required.


===== Aspect: Storing the list of default command words

* **Current choice:** Store the default list in `CommandWords`.
** Pros: Easier to maintain the Open-Closed Principle, also follows the Single Responsibility Principle.
** Cons: Increased coupling.
* _Alternative:_ Store the default list in `Commands`.
** Pros: Reduced coupling.
** Cons: `Commands` is an abstract class, it is not appropriate to reference class variables.
// end::set[]

// tag::importexport[]
=== Import/Save feature
==== Current Implementation

.Object Diagram of `session` component
image::SessionComponentClassDiagram.png[width="800"]

`ImportSession` uses a Singleton design pattern. It is responsible for initializing and closing the session.
`ImportSession` has 4 methods:

* `static getInstance()`: Used to retrieve the single instance of `ImportSession`.
* `setData(sessionData)`: Used to set `sessionData` for `ImportSession`.
* `initialize(fileName)`: Initializes `sessionData` with and excel file located at `fileName`.
* `closeSession()`: Writes the comments as a save file to same directory of import file,
 with a timestamp added to the back of the filename.

`ImportSession` is designed to be stateless on its own, with all data stored in `SessionData`. This helps to
support `UndoableCommand`. Currently, `SessionData` is not persistent in the event of a crash.

The flow of using `ImportSession` is as follows:

===== Loading a file into `ImportSession`

* Figure 14 below shows the process of initializing ImportSession. On the `import` command,
`getInstance` is used to retrieve the `importSession` instance, before it calls
`initialize(fileName)`. A new `SheetParser` is created to populate `sessionData` with excel sheet data
as shown in Figure 11, which comes as:
1. `SheetWithHeaderField`: augmented `Sheet` that provides API to indicate approval status and
write comments.
2. `JobEntry`: Augmented `Job` stores the sheet number and row number for writing into the excel file.
`JobEntry` also contains the `Job` data which will be imported upon approval.
+
.Sequence Diagram of `ImportSession` initialization
image::sessionInitializationSequenceDiagram.png[width="800"]

===== Reviewing job entries

* Figure 15 below shows the process of reviewing job entries in an import session. On the `review`
command, `sessionData` updates the relevant `jobEntry` and retrieves the sheet and row number,
which is used to update `sheetWithHeaderFields`. Upon reviewing a job, CarviciM will add the job and
any employees not present in the application.
+
.Sequence Digram of `ImportSession` during the reviewing of a job
image::sessionReviewSequenceDiagram.png[width="800"]

===== Saving feedback from an `ImportSession`

`SessionData` autosaves the comments to an excel file with -comments.xls or -comments.xlsx appended,
in the same directory.

==== Design Considerations
===== Aspect: Supporting UndoableCommand

* **Current choice:** Add the previous instance of `sessionData` when setting data for `Command`, with a
`SaveFileStack` as shown in Figure 11. Load this `sessionData` on `undo` or `redo` command.
** Pros: `sessionData` stores data for `importSession`, making it appropriate to be used as data in `undo`
and `redo`. Modification is only limited to `UndoableCommand`. Single Responsibility Principle is maintained,
as the storage of save file locations is limited to `SaveFileStack`.
** Cons: `sessionData` will have to store the boolean `initialized` in `sessionData` so that it will
stay up-to-date with the `UndoRedoStack`.

* _Alternative:_ `importSession` provides API to `undo` and `redo`.
** Pros: Open Closed Principle is respected, there is no need to modify `UndoableCommand`.
** Cons: Commands that modify `sessionData` have to be written differently from other commands to support
`undo` and `redo`. The delimiter rule is also violated as `importSession` is unnecessarily involved.

===== Aspect: Supporting mass add methods addJobs/addMissingEmployees

* **Current choice:** Add the methods to `Model`
** Pros: Cohesion is maximized, these methods can also be reused by other classes.
** Cons: Open Closed Principle is violated and adding these methods may result in confusion on the
behavior of `Model`.

* _Alternative:_ Add the methods to `ImportSession`
** Pros: The behavior of these methods can be tailored specifically to `ImportSession`.
** Cons: Unnecessary coupling between `Model` and `ImportSession` when `Command` is already coupled to `Model`.
The Single Responsibility Principle is also violated.

===== Aspect: Persistent Data

* **Current choice:** Keep all data from `ImportSession` on `sessionData` and use it to initialize on startup.
** Pros: `ImportSession` gets to stay as a `Singleton`, preventing confusion.
** Cons: There will be increased coupling between `Session` and `Storage`.

* _Alternative:_ Combine `ImportSession` and `SessionData` into 1 single class and store
it directly.
** Pros: `ImportSession` can be directly initialized on startup and coupling is reduced.
** Cons: Confusion may occur due to allowing more than one `ImportSession`.
// end::importexport[]

// tag::theme[]
=== Theme setting feature
==== Current Implementation

The theme setting mechanism is facilitated by a `ThemeCommand`. `ThemeCommandParser` is responsible for parsing the input arguments. It utilizes `ParserUtil` for the validation of `INDEX` input of `1` to `2`, and creates the `ThemeCommand` object which selects the application's theme.
The `UserPref` stores and retrieves the theme preference of the application.

`ThemeCommand` relies on `SetThemeRequestEvent` which is handled by `MainWindow` to call the appropriate method for setting of theme.

====
[NOTE]
If there is no `INDEX` present, `theme` command will return an invalid message, which shows the usage information to the user.
(e.g. theme "").
====
`ThemeCommand` code snippet to check for valid `INDEX` input and raises the `SetThemeRequestEvent` handler for setting of the desired theme, based on the `INDEX` input:
[source,java]
----
    public CommandResult execute() throws CommandException {
        if (selectedIndex.getZeroBased() >= NUMBER_OF_THEMES) {
            throw new CommandException(Messages.MESSAGE_INVALID_THEME_INDEX);
        }
        EventsCenter.getInstance().post(new SetThemeRequestEvent(selectedIndex));
        return new CommandResult(String.format(MESSAGE_THEME_CHANGE_SUCCESS, selectedIndex.getOneBased()));
    }
----

`ThemeCommandParser` code snippet to validate `INDEX` input, which returns `ThemeCommand` object if valid, and invalid message otherwise:
[source,java]
----
    public ThemeCommand parse(String args) throws ParseException {
        try {
            Index index = ParserUtil.parseIndex(args);
            return new ThemeCommand(index);
        } catch (IllegalValueException ive) {
            throw new ParseException(
                    String.format(MESSAGE_INVALID_COMMAND_FORMAT, ThemeCommand.MESSAGE_USAGE));
        }
    }
----

`MainWindow` code snippet that handles `SetThemeRequestEvent` to set the theme of the application:
[source,java]
----
    private void handleSetThemeRequestEvent(SetThemeRequestEvent event) throws CommandException {
        logger.info(LogsCenter.getEventHandlingLogMessage(event));
        setTheme(event.getSelectedIndex());
    }
----

`setTheme` method code snippet in `MainWindow` that checks for file existence before removing current theme and applying the selected theme. Selected theme is then updated in the `UserPref`:
[source,java]
----
    private void setTheme(Index selectedIndex) throws CommandException {
        String themeName = themes[selectedIndex.getZeroBased()];
        if (MainApp.class.getResource(FXML_FILE_FOLDER + themeName + "Theme.css") == null) {
            throw new CommandException(Messages.MESSAGE_INVALID_FILE_PATH);
        }

        getRoot().getScene().getStylesheets().clear();
        getRoot().getScene().getStylesheets().add(FXML_FILE_FOLDER + themeName + "Theme.css");
        getRoot().getScene().getStylesheets().add(FXML_FILE_FOLDER + "Extensions" + themeName + ".css");
        prefs.setExtensionName("Extensions" + themeName);
        prefs.setThemeName(themeName + "Theme");

    }
----

`setTheme` method code snippet in `MainApp` that initializes the application's last selected theme:
[source,java]
----
    private void setTheme(Stage primaryStage) {
        primaryStage.getScene().getStylesheets().clear();
        primaryStage.getScene().getStylesheets().add("/view/" + userPrefs.getThemeName() + ".css");
        primaryStage.getScene().getStylesheets().add("/view/" + userPrefs.getExtensionName() + ".css");
    }
----

==== Design Considerations

===== Aspect: Implementation of `ThemeCommand` +
* **Current choice:** Utilizing `SetThemRequestEvent` and allow `MainWindow` to handle the raised event to set the theme of the application.
** Pros: Lesser responsibility for `ThemeCommand`.
** Cons: Harder for new developer to understand the behavior of theme setting, as it utilizes event handling.
* _Alternative:_ Instantiate `ThemeCommand` in `MainWindow` that passes `Stage` as a parameter. Then, perform theme setting in `ThemeCommand`.
** Pros: Easy to implement.
** Cons: Violates Law of Demeter as `ThemeCommand` has knowledge and access to `Stage`.
// end::theme[]

// tag::findbytag[]
=== Find by tag feature

==== Current Implementation

When the user enters `findt` followed by some keywords, for each existing employee, the employee's tags will be concatenated to form a String, with a space in between each tag. The `stream` method of `List` class will then be used to check if any of the keywords entered by the user matches any word in the concatenated string. The code for this algorithm is shown below:
[source,java]
----
public boolean test(Employee employee) {
    Set<Tag> employeeTags = employee.getTags();
    String tagsConcatenated = "";
    for (Tag tag: employeeTags) {
        tagsConcatenated = tagsConcatenated + tag.getTagName() + " ";
    }
    final String allTagNames = tagsConcatenated;

    return keywords.stream()
            .anyMatch(keyword -> StringUtil.containsWordIgnoreCase(allTagNames, keyword));
}
----

This algorithm is then repeated for all existing employees.

==== Design Considerations

===== Aspect: Number of keyword matches
* **Current choice:** Only at least 1 keyword match is needed for the employee to appear on the filtered list.
** Pros: Useful for users who wish to see employees who only have at least 1 keyword as their tag in the filtered list.
** Cons: May not be useful for users who wish to search for employees that have all the keywords as their tags.
* _Alternative:_ All keywords have to match for the employee to appear on the filtered list.
** Pros: Useful for users who wish to search for employees that have all the keywords as their tags.
** Cons: May not be useful for users who wish to see employees who only have at least 1 keyword as their tag in the filtered list.
// end::findbytag[]

// tag::sort[]
=== Sort feature
==== Current Implementation

The sort mechanism is facilitated by a `Comparator`. It supports the comparison of employee’s name and arranges the employee list alphabetically.

The `Comparator` is implemented this way:
[source,java]
----
    public UniqueEmployeeList sortList() {
        employees.sortName(new Comparator<Employee>() {
            @Override
            public int compare(Employee employee1, Employee employee2) {
                return employee1.getName().toString().compareToIgnoreCase(employee2.getName().toString());
            }
        });
        return employees;
    }
----

The following sequence diagram shows how the sort operation works:

.`SortCommand` sequence diagram
image::SortSequenceDiagram.png[width="800"]

==== Design Considerations

===== Aspect: How `SortCommand` executes +
* **Current choice:** Sorts the employee list after typing in the sort command.
** Pros: Easy to implement, Able to locate the newly added employee easily at the end of the Employee UI Panel.
** Cons: May be a hassle to type the sort command word whenever we want to sort the employee list.
* _Alternative:_ Sorts the employee list automatically after adding new employee.
** Pros: We do not need to type in the sort command word.
** Cons: We must look through the entire employee list to locate the newly added employee.
// end::sort[]

// tag::archive[]
=== Archive feature
==== Current Implementation

The `ArchiveCommand` is facilitated by a `AddJobCommandParser`, which is responsible for parsing the input starting `Date` and ending `Date`.

The `ArchiveCommand` is implemented this way to ensure that the specified starting date is earlier than the ending date:
[source,java]
----
public CommandResult execute() throws CommandException {
    if (toArchive.compareTo(toArchive.getStartDate(), toArchive.getEndDate()) > 0) {
        throw new CommandException(MESSAGE_INVALID_DATERANGE);
    }
    requireNonNull(model);
    archiveCount = model.archiveJob(toArchive);
    if (archiveCount != 0) {
        return new CommandResult(MESSAGE_SUCCESS);
    }
    return new CommandResult(MESSAGE_UNSUCCESS);
}
----

`Carvicim` code snippet that extracts the job entries within the selected date range:
[source,java]
----
public int archiveJob(DateRange dateRange) {
    int archiveJobCount = 0;
    archiveJobs = new JobList();
    Date startDate = dateRange.getStartDate();
    Date endDate = dateRange.getEndDate();
    Status closed = new Status("closed");
    Iterator<Job> iterator = jobs.iterator();
    while (iterator.hasNext()) {
        Job job = iterator.next();
        Date date = job.getDate();
        date = new Date(date.toString());
        Status status = job.getStatus();
        boolean withinRange = (dateRange.compareTo(date, startDate) >= 0 && dateRange.compareTo(date, endDate) <= 0)
                ? true
                : false;
        boolean isClosed = (status.equals(closed))
                ? true
                : false;
        if (withinRange && isClosed) {
            archiveJobs.add(job);
            archiveJobCount++;
        }
    }
    return archiveJobCount;
}
----

New classes has been added to the storage component to allow Carvicim to archive closed job entries within the specified date range.

.`ArchiveCommand` Storage Component Diagram
image::ArchiveStorageComponentDiagram.png[width="800"]

As seen from Figure 17, `XmlSerializableArchiveJob` is used to serialize the archive job entries into a xml format based on `XmlAdaptedJob`.
The access of information to the archive job xml file is control by `XmlArchiveJobStorage`.
The `StorageManager` manages both the storage of Carvicim and archive data.

`StorageManager` code snippet that handles ArchiveEvent to archive the job entries:
[source,java]
----
public void handleArchiveEvent(ArchiveEvent event) {
    logger.info(LogsCenter.getEventHandlingLogMessage(event, "Archiving data, saving to file"));
    try {
        saveArchiveJob(event.data);
        saveCarvicim(event.data);
    } catch (IOException e) {
        raise(new DataSavingExceptionEvent(e));
    }
}
----

The following sequence diagram shows how the archive operation works:

.`ArchiveCommand` sequence diagram
image::ArchiveSequenceDiagram.png[width="800"]

==== Design Considerations

===== Aspect: How `ArchiveCommand` executes +
* **Current choice:** Archive job entries within a selected date range.
** Pros: We get to select the range of job entries that we will like to archive.
** Cons: Harder to implement.
* _Alternative:_ Archives all job entries.
** Pros: Easy to implement.
** Cons: We cannot select the range of job entries that we will like to archive.

===== Aspect: How `ArchiveCommand` saves data +
* **Current choice:** Creates a new archive file.
** Pros: We get to archive multiple files with different selected date range.
** Cons: May have performance issues in terms of memory usage.
* _Alternative:_ Overwrites the existing archive file.
** Pros: Will use less memory.
** Cons: We cannot archive multiple files.
// end::archive[]

// tag::analyse[]
=== Analyse feature
==== Current Implementation

The `AnalyseCommand` is facilitated by a `HashMap`, which is responsible for keeping track of
the number of jobs assigned to each employee.

The `HashMap` is initialized this way:
[source,java]
----
private HashMap<Name, Integer> analyse = new HashMap<Name, Integer>();

public void initEmployeeJobCount(UniqueEmployeeList employeeList) {
    Iterator<Employee> iteratorEmployee = employeeList.iterator();
    while (iteratorEmployee.hasNext()) {
        Employee employee = iteratorEmployee.next();
        analyse.put(employee.getName(), 0);
    }
}
----

The `HashMap` is updated this way:
[source,java]
----
public void updateEmployeeJobCount(Job job) {
    Iterator<Employee> iteratorEmployee = job.getAssignedEmployees().iterator();
    while (iteratorEmployee.hasNext()) {
        Employee employee = iteratorEmployee.next();
        int jobCount = analyse.get(employee.getName());
        analyse.put(employee.getName(), jobCount + 1);
    }
}
----

`JobList` code snippet that formats the analyse result:
[source,java]
----
public String getAnalyseResult() {
    final StringBuilder builder = new StringBuilder();
    builder.append("Number of Jobs: ")
            .append(jobCount)
            .append(" Number of Ongoing: ")
            .append(ongoingCount)
            .append(" Number of Closed: ")
            .append(closedCount)
            .append("\n");
    Set set = analyse.entrySet();
    builder.append(set);
    return builder.toString();
}
----

The following sequence diagram shows how the analyse operation works:

.`AnalyseCommand` sequence diagram
image::AnalyseSequenceDiagram.png[width="800"]

==== Design Considerations

===== Aspect: How `AnalyseCommand` executes +
* **Current choice:** Analyses job entries within the current month.
** Pros: We get to decide who should be assigned more jobs based on the analyse result.
** Cons: Harder to implement.
* _Alternative:_ Analyses all job entries.
** Pros: Easy to implement.
** Cons: The analyse result would be less helpful for job assignment.
// end::analyse[]

// tag::undoredo[]
=== Undo/Redo feature
==== Current Implementation

The undo/redo mechanism is facilitated by an `UndoRedoStack`, which resides inside `LogicManager`. It supports undoing and redoing of commands that modifies the state of the address book (e.g. `add`, `edit`). Such commands will inherit from `UndoableCommand`.

`UndoRedoStack` only deals with `UndoableCommands`. Commands that cannot be undone will inherit from `Command` instead. The following diagram shows the inheritance diagram for commands:

.Inheritance diagram for commands
image::LogicCommandClassDiagram.png[width="800"]
[none]

As you can see from the diagram above, `UndoableCommand` adds an extra layer between the abstract `Command` class and concrete commands that can be undone, such as the `DeleteCommand`. Note that extra tasks need to be done when executing a command in an _undoable_ way, such as saving the state of the address book before execution. `UndoableCommand` contains the high-level algorithm for those extra tasks while the child classes implements the details of how to execute the specific command. Note that this technique of putting the high-level algorithm in the parent class and lower-level steps of the algorithm in child classes is also known as the https://www.tutorialspoint.com/design_pattern/template_pattern.htm[template pattern].

Commands that are not undoable are implemented this way:
[source,java]
----
public class ListCommand extends Command {
    @Override
    public CommandResult execute() {
        // ... list logic ...
    }
}
----

With the extra layer, the commands that are undoable are implemented this way:
[source,java]
----
public abstract class UndoableCommand extends Command {
    @Override
    public CommandResult execute() {
        // ... undo logic ...

        executeUndoableCommand();
    }
}

public class DeleteCommand extends UndoableCommand {
    @Override
    public CommandResult executeUndoableCommand() {
        // ... delete logic ...
    }
}
----

Suppose that the user has just launched the application. The steps below show the changes to the state of the stack for the `undo` command:

1. The `UndoRedoStack` will be empty at the beginning.

2. The user executes a new `UndoableCommand`, `delete 5`, to delete the 5th employee in the address book. The current state of the address book is saved before the `delete 5` command executes. The `delete 5` command will then be pushed onto the `undoStack` (the current state is saved together with the command), as shown in the figure below.

.Step 1: `delete 5` command pushed onto the `undoStack`
image::UndoRedoStartingStackDiagram.png[width="800"]
[none]

3. As the user continues to use the program, more commands are added into the `undoStack`. For example, as shown in the figure below, the user may execute `add n/David ...` to add a new employee.

.Step 2: execute `add n/David ...`
image::UndoRedoNewCommand1StackDiagram.png[width="800"]
[none]

====
[NOTE]
If a command fails its execution, it will not be pushed to the `UndoRedoStack` at all.
====


4. The user now decides that adding the employee was a mistake, and decides to undo that action using `undo`.

As shown in the diagram below, we will pop the most recent command out of the `undoStack` and push it back to the `redoStack`. We will restore the address book to the state before the `add` command executed.

.Step 3: `undo` action
image::UndoRedoExecuteUndoStackDiagram.png[width="800"]
[none]

====
[NOTE]
If the `undoStack` is empty, then there are no other commands left to be undone, and an `Exception` will be thrown when popping the `undoStack`.
====

The following sequence diagram shows how the undo operation works:

.`undo` sequence diagram
image::UndoRedoSequenceDiagram.png[width="800"]
[none]

The `redo` does the exact opposite (pops from `redoStack`, push to `undoStack`, and restores the address book to the state after the command is executed).

====
[NOTE]
If the `redoStack` is empty, then there are no other commands left to be redone, and an `Exception` will be thrown when popping the `redoStack`.
====

The user now decides to execute a new command, `clear`. As before, `clear` will be pushed into the `undoStack`. This time the `redoStack` is no longer empty. It will be purged as it no longer make sense to redo the `add n/David` command (this is the behavior that most modern desktop applications follow).

.`clear` pushed into `undoStack`
image::UndoRedoNewCommand2StackDiagram.png[width="800"]
[none]

Commands that are not undoable are not added into the `undoStack`. For example, `list`, which inherits from `Command` rather than `UndoableCommand`, will not be added after execution:

.`list` not added into `undoStack`
image::UndoRedoNewCommand3StackDiagram.png[width="800"]


The following activity diagram summarize what happens inside the `UndoRedoStack` when a user executes a new command:

.Stack activity diagram summary
image::UndoRedoActivityDiagram.png[width="650"]

==== Design Considerations

===== Aspect: Implementation of `UndoableCommand`

* **Current choice:** Add a new abstract method `executeUndoableCommand()`
** Pros: We will not lose any undone/redone functionality as it is now part of the default behaviour. Classes that deal with `Command` do not have to know that `executeUndoableCommand()` exist.
** Cons: Hard for new developers to understand the template pattern.
* _Alternative:_ Just override `execute()`
** Pros: Does not involve the template pattern, easier for new developers to understand.
** Cons: Classes that inherit from `UndoableCommand` must remember to call `super.execute()`, or lose the ability to undo/redo.

===== Aspect: How undo & redo executes

* **Current choice:** Saves the entire address book.
** Pros: Easy to implement.
** Cons: May have performance issues in terms of memory usage.
* _Alternative:_ Individual command knows how to undo/redo by itself.
** Pros: Will use less memory (e.g. for `delete`, just save the employee being deleted).
** Cons: We must ensure that the implementation of each individual command are correct.


===== Aspect: Type of commands that can be undone/redone

* **Current choice:** Only include commands that modifies the address book (`add`, `clear`, `edit`).
** Pros: We only revert changes that are hard to change back (the view can easily be re-modified as no data are * lost).
** Cons: User might think that undo also applies when the list is modified (undoing filtering for example), * only to realize that it does not do that, after executing `undo`.
* _Alternative:_ Include all commands.
** Pros: Might be more intuitive for the user.
** Cons: User have no way of skipping such commands if he or she just want to reset the state of the address * book and not the view.
**Additional Info:** See our discussion  https://github.com/se-edu/addressbook-level4/issues/390#issuecomment-298936672[here].


===== Aspect: Data structure to support the undo/redo commands

* Current choice:** Use separate stack for undo and redo
** Pros: Easy to understand for new Computer Science undergraduates to understand, who are likely to be * the new incoming developers of our project.
** Cons: Logic is duplicated twice. For example, when a new command is executed, we must remember to update * both `HistoryManager` and `UndoRedoStack`.
* _Alternative:_ Use `HistoryManager` for undo/redo
** Pros: We do not need to maintain a separate stack, and just reuse what is already in the codebase.
** Cons: Requires dealing with commands that have already been undone: We must remember to skip these commands. Violates Single Responsibility Principle and Separation of Concerns as `HistoryManager` now needs to do two * different things.
// end::undoredo[]

// tag::logintogmail[]
=== Login to Gmail

==== Current Implementation

This feature is implemented using https://developers.google.com/gmail/api/[Gmail API].

When the user enters the `login` command, a new GmailAuthenticator object will be created which builds an authorized Gmail client service, as seen in the diagram below.

.Login sequence diagram
image::LoginCommand_SeqDiagram.png[width="550"]

In the `authorize` method, a `GoogleAuthorizationCodeFlow` object is created to build the authorization code flow and trigger user authorization request. It then manages and persists user `Credential` by saving it in the file path `./src/main/resources/.credentials/carvicim-gmail`. For more details, look at the the code snippet below.

The `authorize` method:
[source,java]
----
public static Credential authorize() throws IOException {
    InputStream in = GmailAuthenticator.class.getResourceAsStream("/client_secret.json");
    GoogleClientSecrets clientSecrets = GoogleClientSecrets.load(JSON_FACTORY, new InputStreamReader(in));

    GoogleAuthorizationCodeFlow flow =
            new GoogleAuthorizationCodeFlow.Builder(
                    httpTransport, JSON_FACTORY, clientSecrets, Arrays.asList(scope))
                    .setDataStoreFactory(dataStoreFactory)
                    .setAccessType("offline")
                    .build();
    Credential credential = new AuthorizationCodeInstalledApp(
            flow, new LocalServerReceiver()).authorize("user");
    System.out.println("Credentials saved to " + DATA_STORE_DIR.getAbsolutePath());
    return credential;
}
----
// end::logintogmail[]

// tag::sendemails[]
=== Send Emails to Employees about Job

This feature is implemented using https://developers.google.com/gmail/api/[Gmail API].

A general overview of how this feature is implemented is shown in the sequence diagram below.

.Email sequence diagram
image::EmailCommand_SeqDiagram.png[width="550"]

To explain the sequence of events in greater detail, when the user enters the `email j/JOB_NUMBER` command, a `UniqueEmployeeList` of `JOB_NUMBER` job is obtained from the `Job` object. Using a `for` loop, an email is sent to each employee in the `UniqueEmployeeList`. To craft an email, an empty `Properties` list is created, which is used to create an email `Session`. A `MimeMessage`, a class in the `javax.mail.internet` package is created using that `Session`. The body of the `MimeMessage` contains details extracted from the particular `Job`, and is then encoded using https://en.wikipedia.org/wiki/Base64[base64url] and repackaged into a `Message` by setting the value of the `raw` property of the `Message` to the encoded `MimeMessage`. Finally, this `Message` is sent by making a call to `messages.send`.

==== Design Considerations

===== Aspect: Email content

* **Current choice:** Email content contains job information extracted from the particular Job object only
** Pros: Easier to implement, and the email will be sent out very quickly, immediately after typing one line of command, making it more convenient for the user
** Cons: User has no ability to change or add to the contents of the email if the user wishes to.
* _Alternative:_ User gets to edit or add to the email content
** Pros: Provides flexibility as the user is allowed to change and add details to the email content.
** Cons: Need to direct user to an editor, thus more difficult to implement. User would also have to go through more steps than necessary if the user does not wish to change or add details to the email content

===== Aspect: Authorization information

* **Current choice:** Stored in file system so subsequent executions will not prompt for authorization
** Pros: More convenient for the user as the user only needs to key in his or her authorization information once
** Cons: Unsafe if the computer used is a shared one as another person can send out emails from the logged in user's account.
* _Alternative:_ Prompt for authorization for every subsequent executions
** Pros: Safer as another person cannot simply send out emails from the logged in user's account, even on a shared computer.
** Cons: Inconvenient for user as user needs to always key in authorization information before sending emails for each job.
// end::sendemails[]

// tag::dataencryption[]
=== [Proposed] Data Encryption

_{Explain here how the data encryption feature will be implemented}_

// end::dataencryption[]

=== Logging

We are using `java.util.logging` package for logging. The `LogsCenter` class is used to manage the logging levels and logging destinations.

* The logging level can be controlled using the `logLevel` setting in the configuration file (See <<Implementation-Configuration>>)
* The `Logger` for a class can be obtained using `LogsCenter.getLogger(Class)` which will log messages according to the specified logging level
* Currently log messages are output through: `Console` and to a `.log` file.

*Logging Levels*

* `SEVERE` : Critical problem detected which may possibly cause the termination of the application
* `WARNING` : Can continue, but with caution
* `INFO` : Information showing the noteworthy actions by the App
* `FINE` : Details that is not usually noteworthy but may be useful in debugging e.g. print the actual list instead of just its size

[[Implementation-Configuration]]
=== Configuration

Certain properties of the application can be controlled (e.g App name, logging level) through the configuration file (default: `config.json`).

== Documentation


We use asciidoc for writing documentation.

====
[NOTE]
We chose asciidoc over Markdown because asciidoc, although a bit more complex than Markdown, provides more flexibility in formatting.
====

=== Editing Documentation

See <<UsingGradle#rendering-asciidoc-files, UsingGradle.adoc>> to learn how to render `.adoc` files locally to preview the end result of your edits.

****
*Optional*

Alternatively, you can download the AsciiDoc plugin for IntelliJ, which allows you to preview the changes you have made to your `.adoc` files in real-time.
****

=== Publishing Documentation

See <<UsingTravis#deploying-github-pages, UsingTravis.adoc>> to learn how to deploy GitHub Pages using Travis.

=== Converting Documentation to PDF format

We use https://www.google.com/chrome/browser/desktop/[Google Chrome] for converting documentation to PDF format, as Chrome's PDF engine preserves hyperlinks used in webpages.

Here are the steps to convert the project documentation files to PDF format.

.  Follow the instructions in <<UsingGradle#rendering-asciidoc-files, UsingGradle.adoc>> to convert the AsciiDoc files in the `docs/` directory to HTML format.
.  Go to your generated HTML files in the `build/docs` folder, right click on them and select `Open with` -> `Google Chrome`.
.  Within Chrome, click on the `Print` option in Chrome's menu.
.  Set the destination to `Save as PDF`, then click `Save` to save a copy of the file in PDF format. For best results, use the settings indicated in the screenshot below.

.Saving documentation as PDF files in Chrome
image::chrome_save_as_pdf.png[width="300"]

[[Testing]]
== Testing

=== Running Tests

There are three ways to run tests.

====
[TIP]
The most reliable way to run tests is the 3rd one. The first two methods might fail some GUI tests due to platform/resolution-specific idiosyncrasies.
====

*Method 1: Using IntelliJ JUnit test runner*

* To run all tests, right-click on the `src/test/java` folder and choose `Run 'All Tests'`
* To run a subset of tests, you can right-click on a test package, test class, or a test and choose `Run 'ABC'`

*Method 2: Using Gradle*

* Open a console and run the command `gradlew clean allTests` (Mac/Linux: `./gradlew clean allTests`)

====
[NOTE]
See <<UsingGradle#, UsingGradle.adoc>> for more info on how to run tests using Gradle.
====

*Method 3: Using Gradle (headless)*

Thanks to the https://github.com/TestFX/TestFX[TestFX] library we use, our GUI tests can be run in the _headless_ mode. In the headless mode, GUI tests do not show up on the screen. That means the developer can do other things on the Computer while the tests are running.

To run tests in headless mode, open a console and run the command `gradlew clean headless allTests` (Mac/Linux: `./gradlew clean headless allTests`)

[[Testing-TypesOfTests]]
=== Types of tests

We have two types of tests:

.  *GUI Tests* - These are tests involving the GUI. They include,
.. _System Tests_ that test the entire App by simulating user actions on the GUI. These are in the `systemtests` package.
.. _Unit tests_ that test the individual components. These are in `seedu.carvicim.ui` package.
.  *Non-GUI Tests* - These are tests not involving the GUI. They include,
..  _Unit tests_ targeting the lowest level methods/classes. +
e.g. `seedu.carvicim.commons.StringUtilTest`
..  _Integration tests_ that are checking the integration of multiple code units (those code units are assumed to be working). +
e.g. `seedu.carvicim.storage.StorageManagerTest`
..  Hybrids of unit and integration tests. These test are checking multiple code units as well as how the are connected together. +
e.g. `seedu.carvicim.logic.LogicManagerTest`


=== Troubleshooting Testing
**Problem: `HelpWindowTest` fails with a `NullPointerException`.**

* Reason: One of its dependencies, `UserGuide.html` in `src/main/resources/docs` is missing.
* Solution: Execute Gradle task `processResources`.

== Dev Ops

=== Build Automation

See <<UsingGradle#, UsingGradle.adoc>> to learn how to use Gradle for build automation.

=== Continuous Integration

We use https://travis-ci.org/[Travis CI] and https://www.appveyor.com/[AppVeyor] to perform _Continuous Integration_ on our projects. See <<UsingTravis#, UsingTravis.adoc>> and <<UsingAppVeyor#, UsingAppVeyor.adoc>> for more details.

=== Coverage Reporting

We use https://coveralls.io/[Coveralls] to track the code coverage of our projects. See <<UsingCoveralls#, UsingCoveralls.adoc>> for more details.

=== Documentation Previews
When a pull request has changes to asciidoc files, you can use https://www.netlify.com/[Netlify] to see a preview of how the HTML version of those asciidoc files will look like when the pull request is merged. See <<UsingNetlify#, UsingNetlify.adoc>> for more details.

=== Making a Release

Here are the steps to create a new release.

.  Update the version number in link:{repoURL}/src/main/java/seedu/address/MainApp.java[`MainApp.java`].
.  Generate a JAR file <<UsingGradle#creating-the-jar-file, using Gradle>>.
.  Tag the repo with the version number. e.g. `v0.1`
.  https://help.github.com/articles/creating-releases/[Create a new release using GitHub] and upload the JAR file you created.

=== Managing Dependencies

A project often depends on third-party libraries. For example, Address Book depends on the http://wiki.fasterxml.com/JacksonHome[Jackson library] for XML parsing.

Managing these _dependencies_ can be automated using Gradle. For example, Gradle can download the dependencies automatically, which is better than these alternatives. +

a. Include those libraries in the repo (this bloats the repo size) +
b. Require developers to download those libraries manually (this creates extra work for developers)

[[GetStartedProgramming]]
[appendix]
== Suggested Programming Tasks to Get Started

====
[NOTE]
If you are new to working on Java projects, here are some steps to get started:

. Start by adding small local-impact (i.e. the impact of the change does not go beyond the component) enhancements to your project one component at a time. Here are some suggestions: <<GetStartedProgramming-EachComponent>>.
** It is important to program incrementally, as to prepare yourself for the next step.
. Proceed to add your feature, touching multiple components. This is to familiarize yourself with the process of implementing an end-to-end feature across all components. You can read more under <<GetStartedProgramming-RemarkCommand>>.
====

[[GetStartedProgramming-EachComponent]]
=== Improving each component

You can familiarize yourself with existing components through the proposed exercises below, 1 for each component (i.e. you would not need to modify the other components to get it to work). The Car Servicing Manager is divided into 4 main components:

1. <<GetStartedProgramming-EachComponent-Logic,*`Logic`*>>
2. <<GetStartedProgramming-EachComponent-Model,*`Model`*>>
3. <<GetStartedProgramming-EachComponent-UI,*`UI`*>>
4. <<GetStartedProgramming-EachComponent-Storage,*`Storage`*>>

For each section, the exercises are structured in the following sequence:

*Scenario*
[TIP]
Tip
[NOTE]
Hints
[TIP]
Proposed solution

**What’s important is that you should start practicing early!**

[[GetStartedProgramming-EachComponent-Logic]]
==== `Logic` component

*Scenario:* You are in charge of `logic`. During <<dog-fooding, dog-fooding>>, your team realize that it is troublesome for the user to type the whole command in order to execute a command. Your team devise some strategies to help cut down the amount of typing necessary, and one of the suggestions was to implement <<alias, aliases>> for the command words. Your job is to implement such <<alias, aliases>>.

====
[TIP]
Do take a look at <<Design-Logic>> before attempting to modify the `Logic` component.
====

. Begin by adding a shorthand equivalent <<alias, alias>> for each of the individual commands. For example, besides typing `clear`, the user can also type `c` to remove all employees in the list.

+
====
[NOTE]
=====
*Hints*

** Just like how we store each individual command word constant `COMMAND_WORD` inside `*Command.java` (e.g.  link:{repoURL}/src/main/java/seedu/address/logic/commands/FindCommand.java[`FindCommand#COMMAND_WORD`], link:{repoURL}/src/main/java/seedu/address/logic/commands/DeleteCommand.java[`DeleteCommand#COMMAND_WORD`]), you need a new constant for <<alias, aliases>> as well (e.g. `FindCommand#COMMAND_ALIAS`).
** link:{repoURL}/src/main/java/seedu/address/logic/parser/AddressBookParser.java[`AddressBookParser`] is responsible for analyzing command words.
=====
====

+
====
[TIP]
=====
*Proposed Solution*

** Modify the switch statement in link:{repoURL}/src/main/java/seedu/address/logic/parser/AddressBookParser.java[`AddressBookParser#parseCommand(String)`] such that both the proper command word and <<alias, alias>> can be used to execute the same intended command.
** Add new <<Testing-TypesOfTests, tests>> for each of the <<alias, aliases>> that you have added.
** Update the <<UserGuide#, User Guide>> to document the new <<alias, aliases>>.
** See this https://github.com/se-edu/addressbook-level4/pull/785[PR] for the full solution.
=====
====

[[GetStartedProgramming-EachComponent-Model]]
==== `Model` component

*Scenario:* You are in charge of `model`. One day, the `logic`-in-charge approaches you for help. He wants to implement a command such that the user is able to remove a particular tag from everyone in the address book, but the model <<api, API>> does not support such a functionality at the moment. Your job is to implement an <<api, API>> method, so that your teammate can use your <<api, API>> to implement his command.

====
[TIP]
Do take a look at <<Design-Model>> before attempting to modify the `Model` component.
====

. Add a `removeTag(Tag)` method. The specified tag will be removed from everyone in the address book.

+
====
[NOTE]
=====
*Hints*

** The link:{repoURL}/src/main/java/seedu/address/model/Model.java[`Model`] and the link:{repoURL}/src/main/java/seedu/address/model/AddressBook.java[`AddressBook`] <<api, API>> need to be updated.
** Think about how you can use <<slap, SLAP>> to design the method. Where should we place the main logic of deleting tags?
**  Find out which of the existing <<api, API>> methods in  link:{repoURL}/src/main/java/seedu/address/model/AddressBook.java[`AddressBook`] and link:{repoURL}/src/main/java/seedu/address/model/employee/Person.java[`Person`] classes can be used to implement the tag removal logic. link:{repoURL}/src/main/java/seedu/address/model/AddressBook.java[`AddressBook`] allows you to update a employee, and link:{repoURL}/src/main/java/seedu/address/model/employee/Person.java[`Person`] allows you to update the tags.
=====
====

+
====
[TIP]
=====
*Proposed Solution*

** Implement a `removeTag(Tag)` method in link:{repoURL}/src/main/java/seedu/address/model/AddressBook.java[`AddressBook`]. Loop through each employee, and remove the `tag` from each employee.
** Add a new <<api, API>> method `deleteTag(Tag)` in link:{repoURL}/src/main/java/seedu/address/model/ModelManager.java[`ModelManager`]. Your link:{repoURL}/src/main/java/seedu/address/model/ModelManager.java[`ModelManager`] should call `AddressBook#removeTag(Tag)`.
** Add new <<Testing-TypesOfTests, tests>> for each of the new public methods that you have added.
** See this https://github.com/se-edu/addressbook-level4/pull/790[PR] for the full solution.
*** The current codebase has a flaw in tags management. Tags no longer in use by anyone may still exist on the link:{repoURL}/src/main/java/seedu/address/model/AddressBook.java[`AddressBook`]. This may cause some tests to fail. See issue  https://github.com/se-edu/addressbook-level4/issues/753[`#753`] for more information about this flaw.
*** The solution PR has a temporary fix for the flaw mentioned above in its first commit.
=====
====

[[GetStartedProgramming-EachComponent-UI]]
==== `Ui` component

*Scenario:* You are in charge of `ui`. During a <<beta-testing, beta testing>> session, your team is observing how the users use your address book application. You realize that one of the users occasionally tries to delete non-existent tags from a contact, because the tags all look the same visually, and the user got confused. Another user made a typing mistake in his command, but did not realize he had done so because the error message wasn't prominent enough. A third user keeps scrolling down the list, because he keeps forgetting the index of the last employee in the list. Your job is to implement improvements to the UI to solve all these problems.

====
[TIP]
Do take a look at <<Design-Ui>> before attempting to modify the `UI` component.
====

. Use different colors for different tags inside employee cards. For example, `friends` tags can be all in brown, and `colleagues` tags can be all in yellow.
+
**Before**
+
image::getting-started-ui-tag-before.png[width="300"]
+
**After**
+
image::getting-started-ui-tag-after.png[width="300"]

+
====
[NOTE]
=====
*Hints*

** The tag labels are created inside link:{repoURL}/src/main/java/seedu/address/ui/PersonCard.java[the `PersonCard` constructor] (`new Label(tag.tagName)`). https://docs.oracle.com/javase/8/javafx/api/javafx/scene/control/Label.html[JavaFX's `Label` class] allows you to modify the style of each Label, such as changing its color.
** Use the .css attribute `-fx-background-color` to add a color.
** You may wish to modify link:{repoURL}/src/main/resources/view/DarkTheme.css[`DarkTheme.css`] to include some pre-defined colors using css, especially if you have experience with web-based css.
=====
====

+
====
[TIP]
=====
*Proposed Solution*

** You can modify the existing test methods for `PersonCard` 's to include testing the tag's color as well.
** See this https://github.com/se-edu/addressbook-level4/pull/798[PR] for the full solution.
*** The PR uses the `*hash code*` of the tag names to generate a color. This is deliberately designed to ensure consistent colors each time the application runs. You may wish to expand on this design to include additional features, such as allowing users to set their own tag colors, and directly saving the colors to storage, so that tags retain their colors even if the `*hash code*` algorithm changes.
=====
====

. Modify link:{repoURL}/src/main/java/seedu/address/commons/events/ui/NewResultAvailableEvent.java[`NewResultAvailableEvent`] such that link:{repoURL}/src/main/java/seedu/address/ui/ResultDisplay.java[`ResultDisplay`] can show a different style on error (currently it shows the same regardless of errors).
+
**Before**
+
image::getting-started-ui-result-before.png[width="200"]
+
**After**
+
image::getting-started-ui-result-after.png[width="200"]

+
====
[NOTE]
=====
*Hints*

** link:{repoURL}/src/main/java/seedu/address/commons/events/ui/NewResultAvailableEvent.java[`NewResultAvailableEvent`] is raised by link:{repoURL}/src/main/java/seedu/address/ui/CommandBox.java[`CommandBox`] which also knows whether the result is a success or failure, and is caught by link:{repoURL}/src/main/java/seedu/address/ui/ResultDisplay.java[`ResultDisplay`] which is where we want to change the style to.
** Refer to link:{repoURL}/src/main/java/seedu/address/ui/CommandBox.java[`CommandBox`] for an example on how to display an error.
=====
====

+
====
[TIP]
=====
*Proposed Solution*

** Modify link:{repoURL}/src/main/java/seedu/address/commons/events/ui/NewResultAvailableEvent.java[`NewResultAvailableEvent`] 's constructor so that users of the event can indicate whether an error has occurred.
** Modify link:{repoURL}/src/main/java/seedu/address/ui/ResultDisplay.java[`ResultDisplay#handleNewResultAvailableEvent(NewResultAvailableEvent)`] to react to this event appropriately.
** You can write two different kinds of <<Testing-TypesOfTests, tests>> to ensure that the functionality works:
*** The unit tests for `ResultDisplay` can be modified to include verification of the color.
*** The system tests link:{repoURL}/src/test/java/systemtests/AddressBookSystemTest.java[`AddressBookSystemTest#assertCommandBoxShowsDefaultStyle() and AddressBookSystemTest#assertCommandBoxShowsErrorStyle()`] to include verification for `ResultDisplay` as well.
** See this https://github.com/se-edu/addressbook-level4/pull/799[PR] for the full solution.
*** Do read the commits one at a time if you feel overwhelmed.
=====
====

. Modify the link:{repoURL}/src/main/java/seedu/address/ui/StatusBarFooter.java[`StatusBarFooter`] to show the total number of people in the address book.
+
**Before**
+
image::getting-started-ui-status-before.png[width="500"]
+
**After**
+
image::getting-started-ui-status-after.png[width="500"]

+
====
[NOTE]
=====
*Hints*

** link:{repoURL}/src/main/resources/view/StatusBarFooter.fxml[`StatusBarFooter.fxml`] will need a new `StatusBar`. Be sure to set the `GridPane.columnIndex` properly for each `StatusBar` to avoid misalignment!
** link:{repoURL}/src/main/java/seedu/address/ui/StatusBarFooter.java[`StatusBarFooter`] needs to initialize the status bar on application start, and to update it accordingly whenever the address book is updated.
=====
====

+
====
[TIP]
=====
*Proposed Solution*

** Modify the constructor of link:{repoURL}/src/main/java/seedu/address/ui/StatusBarFooter.java[`StatusBarFooter`] to take in the number of employees when the application just started.
** Use link:{repoURL}/src/main/java/seedu/address/ui/StatusBarFooter.java[`StatusBarFooter#handleAddressBookChangedEvent(AddressBookChangedEvent)`] to update the number of employees whenever there are new changes to the addressbook.
** For tests, modify link:{repoURL}/src/test/java/guitests/guihandles/StatusBarFooterHandle.java[`StatusBarFooterHandle`] by adding a state-saving functionality for the total number of people status, just like what we did for save location and sync status.
** For system tests, modify link:{repoURL}/src/test/java/systemtests/AddressBookSystemTest.java[`AddressBookSystemTest`] to also verify the new total number of employees status bar.
** See this https://github.com/se-edu/addressbook-level4/pull/803[PR] for the full solution.
=====
====

[[GetStartedProgramming-EachComponent-Storage]]
==== `Storage` component

*Scenario:* You are in charge of `storage`. For your next project milestone, your team plans to implement a new feature of saving the address book to the cloud. However, the current implementation of the application constantly saves the address book after the execution of each command, which is not ideal if the user is working on limited internet connection. Your team decided that the application should instead save the changes to a temporary local backup file first, and only upload to the cloud after the user closes the application. Your job is to implement a backup <<api, API>> for the address book storage.

====
[TIP]
Do take a look at <<Design-Storage>> before attempting to modify the `Storage` component.
====
. Add a new method `backupAddressBook(ReadOnlyAddressBook)`, so that the address book can be saved in a fixed temporary location.

+
====
[NOTE]
=====
*Hint*

** Add the <<api, API>> method in link:{repoURL}/src/main/java/seedu/address/storage/AddressBookStorage.java[`AddressBookStorage`] interface.
** Implement the logic in link:{repoURL}/src/main/java/seedu/address/storage/StorageManager.java[`StorageManager`] and link:{repoURL}/src/main/java/seedu/address/storage/XmlAddressBookStorage.java[`XmlAddressBookStorage`] class.
=====
====

+
====
[TIP]
=====
*Proposed Solution*

** See this https://github.com/se-edu/addressbook-level4/pull/594[PR] for the full solution.
=====
====

[[GetStartedProgramming-RemarkCommand]]
=== Creating a new command: `remark`

By creating this command, you will get a chance to learn how to implement a feature end-to-end, touching all major components of the app.

*Scenario:* You are a software maintainer for `addressbook`, as the former developer team has moved on to new projects. The current users of your application have a list of new feature requests that they hope the software will eventually have. The most popular request is to allow adding additional comments/notes about a particular contact, by providing a flexible `remark` field for each contact, rather than relying on tags alone. After designing the specification for the `remark` command, you are convinced that this feature is worth implementing. Your job is to implement the `remark` command.

==== Description
Edits the remark for a employee specified in the `INDEX`. +
Format: `remark INDEX r/[REMARK]`

Examples:

* `remark 1 r/Likes to drink coffee.` +
Edits the remark for the first employee to `Likes to drink coffee.`
* `remark 1 r/` +
Removes the remark for the first employee.

==== Step-by-step Instructions

. Logic: Teach the app to accept 'remark' which does nothing
Let's start by teaching the application how to parse a `remark` command. We will add the logic of `remark` later.
+
* Main:

1. Add a `RemarkCommand` that extends link:{repoURL}/src/main/java/seedu/address/logic/commands/UndoableCommand.java[`UndoableCommand`]. Upon execution, it should just throw an `Exception`.
2. Modify link:{repoURL}/src/main/java/seedu/address/logic/parser/AddressBookParser.java[`AddressBookParser`] to accept a `RemarkCommand`.

* Tests:

1. Add `RemarkCommandTest` that tests that `executeUndoableCommand()` throws an Exception.
2. Add new test method to link:{repoURL}/src/test/java/seedu/address/logic/parser/AddressBookParserTest.java[`AddressBookParserTest`], which tests that typing "remark" returns an instance of `RemarkCommand`.

. Logic: Teach the app to accept 'remark' arguments
Let's teach the application to parse arguments that our `remark` command will accept. E.g. `1 r/Likes to drink coffee.`
+
* Main:

1. Modify `RemarkCommand` to take in an `Index` and `String` and print those two parameters as the error message.
2. Add `RemarkCommandParser` that knows how to parse two arguments, one index and one with prefix 'r/'.
3. Modify link:{repoURL}/src/main/java/seedu/address/logic/parser/AddressBookParser.java[`AddressBookParser`] to use the newly implemented `RemarkCommandParser`.

* Tests:

1. Modify `RemarkCommandTest` to test the `RemarkCommand#equals()` method.
2. Add `RemarkCommandParserTest` that tests different boundary values
for `RemarkCommandParser`.
3. Modify link:{repoURL}/src/test/java/seedu/address/logic/parser/AddressBookParserTest.java[`AddressBookParserTest`] to test that the correct command is generated according to the user input.

. Ui: Add a placeholder for remark in `PersonCard`
Let's add a placeholder on all our link:{repoURL}/src/main/java/seedu/address/ui/PersonCard.java[`PersonCard`] s to display a remark for each employee later.
+
* Main:

1. Add a `Label` with any random text inside link:{repoURL}/src/main/resources/view/PersonListCard.fxml[`PersonListCard.fxml`].
2. Add FXML annotation in link:{repoURL}/src/main/java/seedu/address/ui/PersonCard.java[`PersonCard`] to tie the variable to the actual label.

* Tests:

1. Modify link:{repoURL}/src/test/java/guitests/guihandles/PersonCardHandle.java[`PersonCardHandle`] so that future tests can read the contents of the remark label.

. Model: Add `Remark` class
We have to properly encapsulate the remark in our link:{repoURL}/src/main/java/seedu/address/model/employee/Person.java[`Person`] class. Instead of just using a `String`, let's follow the conventional class structure that the codebase already uses by adding a `Remark` class.
+
* Main:

1. Add `Remark` to model component (you can copy from link:{repoURL}/src/main/java/seedu/address/model/employee/Address.java[`Address`], remove the regex and change the names accordingly).
2. Modify `RemarkCommand` to now take in a `Remark` instead of a `String`.

* Tests:

1. Add test for `Remark`, to test the `Remark#equals()` method.

. Model: Modify `Person` to support a `Remark` field
Now we have the `Remark` class, we need to actually use it inside link:{repoURL}/src/main/java/seedu/address/model/employee/Person.java[`Person`].
+
* Main:

1. Add `getRemark()` in link:{repoURL}/src/main/java/seedu/address/model/employee/Person.java[`Person`].
2. You may assume that the user will not be able to use the `add` and `edit` commands to modify the remarks field (i.e. the employee will be created without a remark).
3. Modify link:{repoURL}/src/main/java/seedu/address/model/util/SampleDataUtil.java/[`SampleDataUtil`] to add remarks for the sample data (delete your `carvicim.xml` so that the application will load the sample data when you launch it.)

. Storage: Add `Remark` field to `XmlAdaptedPerson` class
We now have `Remark` s for `Person` s, but they will be gone when we exit the application. Let's modify link:{repoURL}/src/main/java/seedu/address/storage/XmlAdaptedPerson.java[`XmlAdaptedPerson`] to include a `Remark` field so that it will be saved.
+
* Main:

1. Add a new Xml field for `Remark`.

* Tests:

1. Fix `invalidAndValidPersonAddressBook.xml`, `typicalPersonsAddressBook.xml`, `validAddressBook.xml` etc., such that the XML tests will not fail due to a missing `<remark>` element.

. Test: Add withRemark() for `PersonBuilder`
Since `Person` can now have a `Remark`, we should add a helper method to link:{repoURL}/src/test/java/seedu/address/testutil/PersonBuilder.java[`PersonBuilder`], so that users are able to create remarks when building a link:{repoURL}/src/main/java/seedu/address/model/employee/Person.java[`Person`].
+
* Tests:

1. Add a new method `withRemark()` for link:{repoURL}/src/test/java/seedu/address/testutil/PersonBuilder.java[`PersonBuilder`]. This method will create a new `Remark` for the employee that it is currently building.
2. Try and use the method on any sample `Person` in link:{repoURL}/src/test/java/seedu/address/testutil/TypicalPersons.java[`TypicalPersons`].

. Ui: Connect `Remark` field to `PersonCard`
Our remark label in link:{repoURL}/src/main/java/seedu/address/ui/PersonCard.java[`PersonCard`] is still a placeholder. Let's bring it to life by binding it with the actual `remark` field.
+
* Main:

1. Modify link:{repoURL}/src/main/java/seedu/address/ui/PersonCard.java[`PersonCard`]'s constructor to bind the `Remark` field to the `Person` 's remark.

* Tests:

1. Modify link:{repoURL}/src/test/java/seedu/address/ui/testutil/GuiTestAssert.java[`GuiTestAssert#assertCardDisplaysPerson(...)`] so that it will compare the now-functioning remark label.

. Logic: Implement `RemarkCommand#execute()` logic
We now have everything set up... but we still can't modify the remarks. Let's finish it up by adding in actual logic for our `remark` command.
+
* Main:

1. Replace the logic in `RemarkCommand#execute()` (that currently just throws an `Exception`), with the actual logic to modify the remarks of a employee.

* Tests:

1. Update `RemarkCommandTest` to test that the `execute()` logic works.

==== Full Solution

See this https://github.com/se-edu/addressbook-level4/pull/599[PR] for the step-by-step solution.

[appendix]
== Product Scope

*Target user profile*:

As a Car Servicing Manager::
* has a need to manage a significant number of car servicing jobs
* has a need to assign employees to jobs with ease
* has a need to keep an archive of closed job entries
* has a need to monitor employee’s workload

For optimal use::
* prefer desktop apps over other types
* can type fast
* prefers typing over mouse input
* is reasonably comfortable using CLI apps

*Value Proposition*::
A convenient App for car servicing managers to organize servicing jobs and assign specific employees.

*Feature Contributions*:

* Changing of theme in the application. (Minor)
+
[none]
** The theme changing feature allow users to work on an environment that they are comfortable with.

* Managing of jobs which include - adding of jobs, closing of jobs and adding remarks to jobs. (Major)
+
[none]
** The feature to manage jobs is the basis of the application.

*Feature contributions*:

* Setting custom command keywords (Minor)
+
[none]
** User can set a custom keyword that is not used on top of the original command word. This allows them to use shorthand.
** Custom command words are also easy to remember.

* Importing job entries from an excel file (Major)
+
[none]
** User can import job entries, reviews them and comments on the changes before generating a feedback document.
** This allows easy collation of data from their employee's progress reports into CarviciM, and providing feedback based on their reports.

*Feature Contributions*:

* Sorting the employee list. (Minor)
+
[none]
** The sort command arranges the employee list alphabetically according to their names.

* Archiving and analysing job entries. (Major)
+
[none]
** User can archive that may be needed for future reference. Job entries can also be analyse to keep track of the the employees' performance.


[appendix]
== User Stories

Priorities::
   High (must have)::: `* * *`
   Medium (nice to have)::: `* *`
   Low (unlikely to have)::: `*`

[width="59%",cols="22%,<23%,<25%,<30%",options="header",]
|=======================================================================
|Priority |As a ... |I want to ... |So that I can...

|`* * *` |new user |see usage instructions |refer to instructions when I forget how to use the App

|`* * *` |user |undo my commands |reverse commands done in error

|`* * *` |user |redo my commands |reverse my undos if I changed my mind

|`* * *` |user |add a new employee |include in the new employee

|`* * *` |user |delete an employee |update the list of employees that are in the company

|`* * *` |user |find an employee by name |locate details of an employee without having to go through the list of employees

|`* * *` |user |view all employees |decide which employee to assign a job

|`* * *` |user |add a new job entry |manage job entries

|`* * *` |user |close an ongoing job entry |indicate that a job is completed

|`* * *` |user |find a job entry by its assigned job id |locate details of a job without having to go through the list of ongoing jobs

|`* * *` |user |add remarks to ongoing job entry |take note of details that are specific to the job

|`* * *` |user |import job entries |add multiple job entries at once

|`* *` |user |sort by employees' name |sort employee list alphabetically
<<<<<<< HEAD

|`* *` |user |find job entries by the assigned employee's name |locate details of all jobs that are handled by an employee without having to go through the list of jobs

|`* *` |user |find job entries by client's name |locate details of all jobs belonging to a client without having to go through the list of jobs

|`* *` |user |find job entries by car number |locate details of all jobs related to a car number without having to go through the list of jobs

|`* *` |user |archive job entries |extract job entries within the selected range for archiving

=======

|`* *` |user |find job entries by the assigned employee's name |locate details of all jobs that are handled by an employee without having to go through the list of jobs

|`* *` |user |find job entries by client's name |locate details of all jobs belonging to a client without having to go through the list of jobs

|`* *` |user |find job entries by car number |locate details of all jobs related to a car number without having to go through the list of jobs

|`* *` |user |archive job entries |extract job entries within the selected range for archiving

>>>>>>> 915d44e9
|`* *` |user |analyse job entries |keep track of employees' workload

|`* *` |user |change the colour label of job status |easily differentiate between the job statuses

|`* *` |user who likes customization |change the theme of the application |customize the theme to my preference

|`* *` |user who likes customization |change the command words of the application |improve ease of use

|`* *` |user |accept and reject imported changes |have control when over bulk imports

|`* *` |user |modify imported job entries |import incomplete or invalid job entries

|`* *` |user |add comments on job entries |record feedback to employees

|`* *` |user |export changes |provide feedback to employees regarding the changes

|`*` |user |export completed jobs to other formats |print out all the completed job entries and view it with a better program

|=======================================================================

_{More to be added}_

[appendix]
== Use Cases

(For all use cases below, the *System* is the `CarviciM` and the *Actor* is the `user`, unless specified otherwise)

[discrete]
=== Use case: Add employee

*MSS*

1.  User requests to add an employee in the list.
2.  CarviciM adds the employee and updates the list.
+
Use case ends.

*Extensions*

* 2a. The employee details are not valid.
+
[none]
** 2a1. CarviciM shows an error message.
+
Use case resumes at step 1.

[discrete]
=== Use case: Delete employee

*MSS*

1.  User requests to list employees.
2.  CarviciM shows a list of employees.
3.  User requests to delete a specific employee in the list.
4.  CarviciM deletes the employee and updates the list.
+
Use case ends.

*Extensions*

[none]
* 2a. The list is empty.
+
Use case ends.

* 3a. The given index is invalid.
+
[none]
** 3a1. CarviciM shows an error message.
+
Use case resumes at step 2.

[none]
* 3b. The given employee is assigned to an ongoing job.
+
[none]
** 3b1. CarviciM shows an error message.
+
Use case resumes at step 3.
+
Use case ends.

[discrete]
=== Use case: Find an employee by name

*MSS*

1.  User requests to find an employee by name.
2.  CarviciM shows a list of employees whose name contain the provided name.
+
Use case ends.

*Extensions*

[none]
* 2a. The list is empty.
+
Use case ends.

[discrete]
=== Use case: Sort employee list

*MSS*

1.  User request to sort employee list.
2.  CarviciM sorts employee list alphabetically according to their names.
+
Use case ends.

[discrete]
=== Use case: Add job entry

*MSS*

1.  User requests to list the employees.
2.  CarviciM shows a list of employees.
3.  User requests to add a job entry.
4.  CarviciM adds the job entry.
+
Use case ends.

*Extensions*

[none]
* 2a. The list of employees is empty.
+
Use case ends.

[none]
* 3a. Format of details is invalid.
+
[none]
** 3a1. CarviciM shows an error message.
+
Use case resumes at step 3.
+
Use case ends.

[none]
* 3b. The given employee index is invalid.
+
[none]
** 3b1. CarviciM shows an error message.
+
Use case resumes at step 3.
+
Use case ends.

[discrete]
=== Use case: Add remarks to an ongoing job entry

*MSS*

1.  User selects a job entry.
2.  CarviciM shows logged remarks in the job.
3.  User requests to log a remark.
4.  CarviciM reflects the added remark at end of log.
+
Use case ends.

*Extensions*

[none]
* 2a. The remarks list is empty.
+
[none]
** 2a1. CarviciM shows an empty list.
+
Use case resumes at step 3.

* 3a. The given remark is empty.
+
Use case resumes at step 3.

[discrete]
=== Use case: Close job entry

*MSS*

1.  User requests to list the job entries.
2.  CarviciM shows a list of job entries.
3.  User requests to close a specific job entry in the list.
4.  CarviciM close the job entry.
+
Use case ends.

*Extensions*

[none]
* 2a. The list of jobs is empty.
+
Use case ends.

* 3a. The given job id is invalid.
+
[none]
** 3a1. CarviciM shows an error message.
+
Use case resumes at step 2.
+
Use case ends.

[discrete]
=== Use case: Import job entries

*MSS*

1.  User specifies the path to a file to import.
2.  CarviciM shows the user the new job entries.
3.  User approves the new job entries.
4.  CarviciM imports the approved entries.
+
Use case ends.

*Extensions*

[none]
* 1a. The file specified in the path is invalid or does not have read permission.
[none]
** 1a1. CarviciM shows an error message.
+
Use case ends.

[none]
* 1b. The file specified in the path has formatting errors.
[none]
** 1b1. CarviciM shows an error message.
+
Use case ends.

[none]
* 2a. The file contains conflict job entries with the application data.
[none]
** 2a1. CarviciM shows the users the conflicts.
** 2a2. The user reviews the conflicts and chooses which copy to keep.
+
Use case resumes at step 2.

[none]
* 3a. User rejects some job entries.
[none]
** CarviciM discards rejected job entries while importing the remaining new job entries.
+
Use case ends.


[discrete]
=== Use case: Export feedback for imported job entries

*MSS*

1.  User imports job entries from a file.
2.    CarviciM imports the accepted new jobs.
3.    User adds comments to reviewed new job entries.
4.    User specifies path to export the comments.
5.    CarviciM exports the comments of the reviewed new job entries.
+
Use case ends.

*Extensions*

[none]
* 5a. CarviciM does not have write permission to file path.
[none]
** 5a1. CarviciM shows an error message.
+
Use case resumes at step 5.

[discrete]
=== Use case: Archiving of job entries

*MSS*

1.  User specifies the date range for archiving.
2.  CarviciM extracts the closed job entries within the selected range and saves them to a new xml file.
+
Use case ends.

*Extensions*

[none]
* 1a. The given date format is invalid.
[none]
** 1a1. CarviciM shows an error message.
+
Use case ends.

[none]
* 1b. The given date range is invalid.
[none]
** 1b1. CarviciM shows an error message.

+
Use case ends.

[none]
* 1c. No job entries found within selected date range.
[none]
** 1c1. CarviciM shows an error message.

+
Use case ends.

[discrete]
=== Use case: Analysing of job entries

*MSS*

1.  User requests to analyse the job entries.
2.  CarviciM analyses the job entries within the current month and provides a summary of the job entries.
+
Use case ends.

[discrete]
=== Use case: Tab auto-complete commands

*MSS*

1.  User types incomplete argument in command.
2.  User presses tab key.
3.  CarviciM completes the command.
+
Use case ends.

*Extensions*

[none]
* 2a. Argument has more than one possible auto-complete.
+
Use case resumes at step 1.

[discrete]
=== Use case: Customize the colour label of job status

*MSS*

1.  User specifies color label of a job status.
2.  CarviciM updates the label colors displayed.
+
Use case ends.

*Extensions*

[none]
* 1a. The label provided is not valid.
+
[none]
** 1a1. CarviciM shows an error message.
+
Use case ends.

[none]
* 1b. The color provided is not valid.
+
[none]
** 1b1. CarviciM shows an error message.
+
Use case ends.

[discrete]
=== Use case: Set custom command word

*MSS*

1.  User specifies the old and new command word with set command.
2.  CarviciM updates the command words.
+
Use case ends.

*Extensions*

[none]
* 1a. The old command word is not used.
[none]
** 1a1. CarviciM shows an error message.
+
Use case ends.

[none]
* 1b. The new command word is already used for a different command.
[none]
** 1b1. CarviciM shows an error message.
+
Use case ends.

[none]
* 1c. The new command word is a default command word for another command.
[none]
** 1c1. CarviciM shows an error message.
+
Use case ends.

[discrete]
=== Use case: Set theme of application

*MSS*

1.  User request to change theme.
2.  CarviciM changes the theme
+
Use case ends.

*Extensions*

[none]
* 1a. The list of theme is empty.
[none]
** 1a1. CarviciM shows an error message.
+
Use case ends.

[none]
* 1b. The given theme index is invalid.
[none]
** 1b1. CarviciM shows an error message.
+
Use case ends.

_{More to be added}_

[appendix]
== Non Functional Requirements

*  Should work on any <<mainstream-os,mainstream OS>> as long as it has Java `1.8.0_60` or higher installed.
*  Should be able to hold up to 1000 employees without a noticeable sluggishness in performance for typical usage.
*  Should be able to hold up to 10000 jobs without a noticeable sluggishness in performance for typical usage.
*  A user with above average typing speed for regular English text (i.e. not code, not system admin commands) should be able to accomplish most of the tasks faster using commands than using the mouse.
*  Should work on both 32-bit and 64-bit environments.
*  Should have short and comprehensible English commands.
*  Should be able to retain information in event of crash or force shutdown.
*  Should respond to user command within 2 seconds.
*  Should be usable by a novice who has never used an electronic job management app before.
*  User interface should be intuitive enough for users who are not IT-savvy.
*  View should fit the screen of any computer with minimum screen size of 1280 by 720 pixels.

_{More to be added}_

[appendix]
== Glossary

[[mainstream-os]] Mainstream OS::
Windows, Linux, Unix, OS-X

[[api]]API::
Application Programming Interface: a set of functions and procedures that allow the creation of applications which access the features or data of an operating system, application, or other service.

[[alias]]Alias::
An alternate name

[[beta-testing]]Beta testing::
Final stage of development testing, carried out by a party unconnected with the development process., usually users of the final product.

[[dog-fooding]]Dog-fooding::
Testing of a product before it is made available to customers

[[javafx]]JavaFx::
JavaFX is a software platform for creating and delivering desktop applications, as well as rich Internet applications that can run across a wide variety of devices.

[[jdk]]JDK::
Java Development Kit: an implementation of either one of the Java Platform, Standard Edition, Java Platform, Enterprise Edition, or Java Platform, Micro Edition platforms released by Oracle Corporation in the form of a binary product aimed at Java developers on Solaris, Linux, macOS or Windows. The JDK includes a private JVM and a few other resources to finish the development of a Java Application.

[[pr]]PR::
Pull Request

[[slap]]SLAP::
Single Layer of Abstraction Principle: extraction of methods, fields and constants to keep details at the same level in a method.

[appendix]
== Instructions for Manual Testing

Given below are instructions to test the app manually.

[NOTE]
These instructions only provide a starting point for testers to work on; testers are expected to do more _exploratory_ testing.

=== Launch and Shutdown

. Initial launch

.. Download the jar file and copy into an empty folder
.. Double-click the jar file +
   Expected: Shows the GUI with a set of sample contacts. The window size may not be optimum.

. Saving window preferences

.. Resize the window to an optimum size. Move the window to a different location. Close the window.
.. Re-launch the app by double-clicking the jar file. +
   Expected: The most recent window size and location is retained.

=== Deleting a employee

. Deleting a employee while all employees are listed

.. Prerequisites: List all employees using the `liste` command. Multiple employees in the list.
.. Test case: `deletee 1` +
   Expected: First contact is deleted from the list. Details of the deleted contact shown in the status message. Timestamp in the status bar is updated.
.. Test case: `deletee 0` +
   Expected: No employee is deleted. Error details shown in the status message. Status bar remains the same.
.. Other incorrect delete commands to try: `deletee`, `deletee x` (where x is larger than the list size) _{give more}_ +
   Expected: Similar to previous.

=== Closing a job

. Closing a job while all jobs are listed

.. Prerequisites: List all ongoing jobs using the `listoj` command. Multiple ongoing jobs in the list.
.. Test case: `closej j/1` +
   Expected: Job with job number 1 has its status change from "ongoing" to "closed". Details of the closed job shown in the status message. Job list shows updated job. Timestamp in the status bar is updated.
.. Test case: `closej j/0` +
   Expected: No job is closed. Error details shown in the status message. Status bar remains the same.

=== Adding remark to a job

. Adding a remark to an ongoing job, while all ongoing jobs are listed

.. Prerequisites: List all jobs using the `listoj` command. Multiple ongoing jobs in the list.
.. Test case: `remark j/1 r/Urgent` +
   Expected: Remark "Urgent" added to job number 1. Details of remark added to job shown in the status message. Timestamp in the status bar is updated.
.. Test case: `remark j/0 r/Urgent` +
   Expected: Remark not added to the specified job. Error details shown in the status message. Status bar remains the same.


<|MERGE_RESOLUTION|>--- conflicted
+++ resolved
@@ -1899,7 +1899,6 @@
 |`* * *` |user |import job entries |add multiple job entries at once
 
 |`* *` |user |sort by employees' name |sort employee list alphabetically
-<<<<<<< HEAD
 
 |`* *` |user |find job entries by the assigned employee's name |locate details of all jobs that are handled by an employee without having to go through the list of jobs
 
@@ -1909,17 +1908,6 @@
 
 |`* *` |user |archive job entries |extract job entries within the selected range for archiving
 
-=======
-
-|`* *` |user |find job entries by the assigned employee's name |locate details of all jobs that are handled by an employee without having to go through the list of jobs
-
-|`* *` |user |find job entries by client's name |locate details of all jobs belonging to a client without having to go through the list of jobs
-
-|`* *` |user |find job entries by car number |locate details of all jobs related to a car number without having to go through the list of jobs
-
-|`* *` |user |archive job entries |extract job entries within the selected range for archiving
-
->>>>>>> 915d44e9
 |`* *` |user |analyse job entries |keep track of employees' workload
 
 |`* *` |user |change the colour label of job status |easily differentiate between the job statuses
