--- conflicted
+++ resolved
@@ -1042,20 +1042,6 @@
 Done by: yuhongherald
 User can set a custom keyword that is not used on top of the original command word.
 
-<<<<<<< HEAD
-*Feature contribution*:
-
-- Importing job entries from an excel file (major enhancement)
-Done by: yuhongherald
-User can specify the file path to an excel file containing the job entries in columns, and header fields to indicate the
-field contents for each row. User then reviews the changes and generates a feedback document.
-
-- Setting custom command keywords (minor enhancement)
-Done by: yuhongherald
-User can set a custom keyword that is not used on top of the original command word.
-
-=======
->>>>>>> cc0fdf50
 [appendix]
 == User Stories
 
