--- conflicted
+++ resolved
@@ -53,12 +53,7 @@
 .  You can download the latest `CarviciM.jar` link:{repoURL}/releases[here].
 .  Copy the file to the folder you want to use as the home folder for your CarviciM.
 [WARNING]
-<<<<<<< HEAD
-Please ensure that no files in the directory are named comments.temp or workbook.temp as this will affect the
-application.
-=======
 Please ensure that there are no other applications using the home folder, it can affect the performance of CarviciM.
->>>>>>> 9bd27385
 .  Double-click the file to start the app. You should see the Graphical User Interface (GUI) as shown in the image below.
 +
 image::Ui.png[width="850"]
