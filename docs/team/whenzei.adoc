= Ow Zhen Wei - Project Portfolio
:imagesDir: ../images
:stylesDir: ../stylesheets

== PROJECT: CarviciM
---

== Overview

CarviciM is an efficient and systematic application for car servicing managers to manage their servicing jobs and employee assignment. It is a Command Line Interface (CLI) application which is optimized for users who are adpet at using the keyboard.
CarviciM is built on the link:https://github.com/nus-cs2103-AY1718S2/addressbook-level4[AddressBook - Level 4] project (used for teaching Software Engineering principles). It is written in Java, and has about 10 kLoC.

This portfolio summarize my contributions for the development of CarviciM. It showcases the software engineering knowledge that i have learned and applied throughout the project.

== Summary of contributions

* *Major enhancement*: added *the ability to manage jobs*
** What it does: allows the user to add new job entries with employees assignment for each job, close an ongoing job entry in the application, and add remark to ongoing jobs.
** Justification: Car servicing managers need to manage huge numbers of job entries, and keep track of the employees that are assigned to them. These set of features give them a systematic and convenient way to manage the servicing jobs.
** Highlights: This enhancement requires the morphing of the _AddressBook - Level 4_ project and require substantial changes to the codebase. As the added features interact with the 'management of contacts' feature from the addressbook application, changes were to be made to the existing commands so that the newly added commands would work properly. Most changes were made in the Model component.

* *Minor enhancement*: added the theme setting feature which users can select from the list of themes.
** Justification: The default application only supports one theme and users would prefer to have more control over how the application looks. They may prefer to use different themes under certain circumstances (e.g. A brighter look would be prefered when working in a different environment, as it is more pleasing to the eyes.)
* *Code contributed*: [https://github.com/CS2103JAN2018-W09-B1/main/blob/master/collated/functional/whenzei.md[Functional code]] [https://github.com/CS2103JAN2018-W09-B1/main/blob/master/collated/test/whenzei.md[Test Code]]

* *Other contributions*:

** Project management:
*** Managed releases `v1.3` - `v1.5rc` (3 releases) on Github.
*** Managed milestones `v1.1` - `v1.3` (3 milestones) on Github.
** Enhancements to existing features:
*** Added JobDisplayPanel to support the displaying of job details (Pull request https://github.com/CS2103JAN2018-W09-B1/main/pull/94[#94], https://github.com/CS2103JAN2018-W09-B1/main/pull/152[#152])
** Documentation:
<<<<<<< HEAD
*** Worked on the user-friendliness of the User Guide by adding screenshots and restructuring the sections to have a better flow. (Pull request https://github.com/CS2103JAN2018-W09-B1/main/pull/179[#179])
=======
*** Improved on the user-friendliness of the User Guide by adding screenshots and restructuring the sections to have a better flow. (Pull request https://github.com/CS2103JAN2018-W09-B1/main/pull/179[#179])

>>>>>>> d796dc03


== Contributions to the User Guide

|===
|_Given below are sections I contributed to the User Guide. They showcase my ability to write documentation targeting end-users._
|===

include::../UserGuide.adoc[tag=addjob]

include::../UserGuide.adoc[tag=closejob]

include::../UserGuide.adoc[tag=remark]

== Contributions to the Developer Guide

|===
|_Given below are sections I contributed to the Developer Guide. They showcase my ability to write technical documentation and the technical depth of my contributions to the project._
|===

include::../DeveloperGuide.adoc[tag=addjob]

include::../DeveloperGuide.adoc[tag=closejob]

include::../DeveloperGuide.adoc[tag=remark]<|MERGE_RESOLUTION|>--- conflicted
+++ resolved
@@ -31,12 +31,7 @@
 ** Enhancements to existing features:
 *** Added JobDisplayPanel to support the displaying of job details (Pull request https://github.com/CS2103JAN2018-W09-B1/main/pull/94[#94], https://github.com/CS2103JAN2018-W09-B1/main/pull/152[#152])
 ** Documentation:
-<<<<<<< HEAD
-*** Worked on the user-friendliness of the User Guide by adding screenshots and restructuring the sections to have a better flow. (Pull request https://github.com/CS2103JAN2018-W09-B1/main/pull/179[#179])
-=======
 *** Improved on the user-friendliness of the User Guide by adding screenshots and restructuring the sections to have a better flow. (Pull request https://github.com/CS2103JAN2018-W09-B1/main/pull/179[#179])
-
->>>>>>> d796dc03
 
 
 == Contributions to the User Guide
