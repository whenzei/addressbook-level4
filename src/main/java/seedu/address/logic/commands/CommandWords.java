--- conflicted
+++ resolved
@@ -35,13 +35,9 @@
     }
 
     /**
-<<<<<<< HEAD
      * Copies key and value of (@code command) from (@code commands)
      * to (@code verifiedCommands). Creates a new entry with default
      * key = value if missing.
-=======
-     * Moves (@code command from (@code COMMANDS) to (@code verifiedCommands). Creates a new entry if missing.
->>>>>>> dd44cf7c
      */
     private void moveVerifiedWord(String command, HashMap<String, String> verifiedCommands) {
         verifiedCommands.put(command, commands.getOrDefault(command, command));
