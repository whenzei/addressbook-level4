package seedu.address.logic.parser;

import static seedu.address.commons.core.Messages.MESSAGE_INVALID_COMMAND_FORMAT;
import static seedu.address.logic.parser.CliSyntax.PREFIX_ADDRESS;
import static seedu.address.logic.parser.CliSyntax.PREFIX_EMAIL;
import static seedu.address.logic.parser.CliSyntax.PREFIX_NAME;
import static seedu.address.logic.parser.CliSyntax.PREFIX_PHONE;
import static seedu.address.logic.parser.CliSyntax.PREFIX_TAG;

import java.util.Set;
import java.util.stream.Stream;

import seedu.address.commons.exceptions.IllegalValueException;
import seedu.address.logic.commands.AddEmployeeCommand;
import seedu.address.logic.parser.exceptions.ParseException;
import seedu.address.model.person.Address;
import seedu.address.model.person.Email;
import seedu.address.model.person.Employee;
import seedu.address.model.person.Name;
import seedu.address.model.person.Phone;
import seedu.address.model.tag.Tag;

/**
 * Parses input arguments and creates a new AddEmployeeCommand object
 */
public class AddCommandParser implements Parser<AddEmployeeCommand> {

    /**
     * Parses the given {@code String} of arguments in the context of the AddEmployeeCommand
     * and returns an AddEmployeeCommand object for execution.
     * @throws ParseException if the user input does not conform the expected format
     */
    public AddEmployeeCommand parse(String args) throws ParseException {
        ArgumentMultimap argMultimap =
                ArgumentTokenizer.tokenize(args, PREFIX_NAME, PREFIX_PHONE, PREFIX_EMAIL, PREFIX_ADDRESS, PREFIX_TAG);

        if (!arePrefixesPresent(argMultimap, PREFIX_NAME, PREFIX_ADDRESS, PREFIX_PHONE, PREFIX_EMAIL)
                || !argMultimap.getPreamble().isEmpty()) {
            throw new ParseException(String.format(MESSAGE_INVALID_COMMAND_FORMAT, AddEmployeeCommand.MESSAGE_USAGE));
        }

        try {
            Name name = ParserUtil.parseName(argMultimap.getValue(PREFIX_NAME)).get();
            Phone phone = ParserUtil.parsePhone(argMultimap.getValue(PREFIX_PHONE)).get();
            Email email = ParserUtil.parseEmail(argMultimap.getValue(PREFIX_EMAIL)).get();
            Address address = ParserUtil.parseAddress(argMultimap.getValue(PREFIX_ADDRESS)).get();
            Set<Tag> tagList = ParserUtil.parseTags(argMultimap.getAllValues(PREFIX_TAG));

            Employee employee = new Employee(name, phone, email, address, tagList);

<<<<<<< HEAD
            return new AddCommand(employee);
=======
            return new AddEmployeeCommand(person);
>>>>>>> 918b0d2e
        } catch (IllegalValueException ive) {
            throw new ParseException(ive.getMessage(), ive);
        }
    }

    /**
     * Returns true if none of the prefixes contains empty {@code Optional} values in the given
     * {@code ArgumentMultimap}.
     */
    private static boolean arePrefixesPresent(ArgumentMultimap argumentMultimap, Prefix... prefixes) {
        return Stream.of(prefixes).allMatch(prefix -> argumentMultimap.getValue(prefix).isPresent());
    }

}<|MERGE_RESOLUTION|>--- conflicted
+++ resolved
@@ -48,11 +48,7 @@
 
             Employee employee = new Employee(name, phone, email, address, tagList);
 
-<<<<<<< HEAD
-            return new AddCommand(employee);
-=======
             return new AddEmployeeCommand(person);
->>>>>>> 918b0d2e
         } catch (IllegalValueException ive) {
             throw new ParseException(ive.getMessage(), ive);
         }
