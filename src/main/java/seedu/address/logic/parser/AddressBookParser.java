package seedu.address.logic.parser;

import static seedu.address.commons.core.Messages.MESSAGE_INVALID_COMMAND_FORMAT;
import static seedu.address.commons.core.Messages.MESSAGE_UNKNOWN_COMMAND;

import java.util.regex.Matcher;
import java.util.regex.Pattern;

<<<<<<< HEAD
import seedu.address.logic.commands.*;
=======
import seedu.address.logic.commands.AddCommand;
import seedu.address.logic.commands.ClearCommand;
import seedu.address.logic.commands.Command;
import seedu.address.logic.commands.CommandWords;
import seedu.address.logic.commands.DeleteCommand;
import seedu.address.logic.commands.EditCommand;
import seedu.address.logic.commands.ExitCommand;
import seedu.address.logic.commands.FindCommand;
import seedu.address.logic.commands.HelpCommand;
import seedu.address.logic.commands.HistoryCommand;
import seedu.address.logic.commands.ListCommand;
import seedu.address.logic.commands.RedoCommand;
import seedu.address.logic.commands.SelectCommand;
import seedu.address.logic.commands.SetCommand;
import seedu.address.logic.commands.ThemeCommand;
import seedu.address.logic.commands.UndoCommand;

import seedu.address.logic.commands.exceptions.CommandWordException;
>>>>>>> 57cfed3d
import seedu.address.logic.parser.exceptions.ParseException;

/**
 * Parses user input.
 */
public class AddressBookParser {

    /**
     * Used for initial separation of command word and args.
     */
    private static final Pattern BASIC_COMMAND_FORMAT = Pattern.compile("(?<commandWord>\\S+)(?<arguments>.*)");

    /**
     * Reference to command words used.
     */
    private final CommandWords commandWords;

    /**
     * Used only for testing purposes.
     */
    public AddressBookParser() {
        this.commandWords = new CommandWords();
    }

    public AddressBookParser(CommandWords commandWords) {
        this.commandWords = commandWords;
    }

    /**
     * Parses user input into command for execution.
     *
     * @param userInput full user input string
     * @return the command based on the user input
     * @throws ParseException if the user input does not conform the expected format
     */
    public Command parseCommand(String userInput) throws ParseException {
        final Matcher matcher = BASIC_COMMAND_FORMAT.matcher(userInput.trim());
        if (!matcher.matches()) {
            throw new ParseException(String.format(MESSAGE_INVALID_COMMAND_FORMAT, HelpCommand.MESSAGE_USAGE));
        }

        String commandWord = matcher.group("commandWord");
        final String arguments = matcher.group("arguments");
        try {
            commandWord = commandWords.getCommandKey(commandWord);
        } catch (CommandWordException e) {
            throw new ParseException(MESSAGE_UNKNOWN_COMMAND);
        }

<<<<<<< HEAD
            case AddCommand.COMMAND_WORD:
                return new AddCommandParser().parse(arguments);
=======
        switch (commandWord) {
        case AddCommand.COMMAND_WORD:
            return new AddCommandParser().parse(arguments);
>>>>>>> 57cfed3d

            case EditCommand.COMMAND_WORD:
                return new EditCommandParser().parse(arguments);

            case SelectCommand.COMMAND_WORD:
                return new SelectCommandParser().parse(arguments);

            case DeleteCommand.COMMAND_WORD:
                return new DeleteCommandParser().parse(arguments);

            case ClearCommand.COMMAND_WORD:
                return new ClearCommand();

            case FindCommand.COMMAND_WORD:
                return new FindCommandParser().parse(arguments);

            case ListCommand.COMMAND_WORD:
                return new ListCommand();

            case HistoryCommand.COMMAND_WORD:
                return new HistoryCommand();

            case ExitCommand.COMMAND_WORD:
                return new ExitCommand();

            case HelpCommand.COMMAND_WORD:
                return new HelpCommand();

            case UndoCommand.COMMAND_WORD:
                return new UndoCommand();

<<<<<<< HEAD
            case RedoCommand.COMMAND_WORD:
                return new RedoCommand();

            case SortCommand.COMMAND_WORD:
                return new SortCommand();

            default:
                throw new ParseException(MESSAGE_UNKNOWN_COMMAND);
=======
        case ThemeCommand.COMMAND_WORD:
            return new ThemeCommandParser().parse(arguments);

        case RedoCommand.COMMAND_WORD:
            return new RedoCommand();

        case SetCommand.COMMAND_WORD:
            return new SetCommandParser().parse(arguments);
        default:
            throw new ParseException(MESSAGE_UNKNOWN_COMMAND);
>>>>>>> 57cfed3d
        }
    }

}<|MERGE_RESOLUTION|>--- conflicted
+++ resolved
@@ -6,28 +6,9 @@
 import java.util.regex.Matcher;
 import java.util.regex.Pattern;
 
-<<<<<<< HEAD
+
 import seedu.address.logic.commands.*;
-=======
-import seedu.address.logic.commands.AddCommand;
-import seedu.address.logic.commands.ClearCommand;
-import seedu.address.logic.commands.Command;
-import seedu.address.logic.commands.CommandWords;
-import seedu.address.logic.commands.DeleteCommand;
-import seedu.address.logic.commands.EditCommand;
-import seedu.address.logic.commands.ExitCommand;
-import seedu.address.logic.commands.FindCommand;
-import seedu.address.logic.commands.HelpCommand;
-import seedu.address.logic.commands.HistoryCommand;
-import seedu.address.logic.commands.ListCommand;
-import seedu.address.logic.commands.RedoCommand;
-import seedu.address.logic.commands.SelectCommand;
-import seedu.address.logic.commands.SetCommand;
-import seedu.address.logic.commands.ThemeCommand;
-import seedu.address.logic.commands.UndoCommand;
-
 import seedu.address.logic.commands.exceptions.CommandWordException;
->>>>>>> 57cfed3d
 import seedu.address.logic.parser.exceptions.ParseException;
 
 /**
@@ -77,55 +58,43 @@
             throw new ParseException(MESSAGE_UNKNOWN_COMMAND);
         }
 
-<<<<<<< HEAD
-            case AddCommand.COMMAND_WORD:
-                return new AddCommandParser().parse(arguments);
-=======
         switch (commandWord) {
         case AddCommand.COMMAND_WORD:
             return new AddCommandParser().parse(arguments);
->>>>>>> 57cfed3d
 
-            case EditCommand.COMMAND_WORD:
-                return new EditCommandParser().parse(arguments);
+        case EditCommand.COMMAND_WORD:
+            return new EditCommandParser().parse(arguments);
 
-            case SelectCommand.COMMAND_WORD:
-                return new SelectCommandParser().parse(arguments);
+        case SelectCommand.COMMAND_WORD:
+            return new SelectCommandParser().parse(arguments);
 
-            case DeleteCommand.COMMAND_WORD:
-                return new DeleteCommandParser().parse(arguments);
+        case DeleteCommand.COMMAND_WORD:
+            return new DeleteCommandParser().parse(arguments);
 
-            case ClearCommand.COMMAND_WORD:
-                return new ClearCommand();
+        case ClearCommand.COMMAND_WORD:
+            return new ClearCommand();
 
-            case FindCommand.COMMAND_WORD:
-                return new FindCommandParser().parse(arguments);
+        case FindCommand.COMMAND_WORD:
+            return new FindCommandParser().parse(arguments);
 
-            case ListCommand.COMMAND_WORD:
-                return new ListCommand();
+        case ListCommand.COMMAND_WORD:
+            return new ListCommand();
 
-            case HistoryCommand.COMMAND_WORD:
-                return new HistoryCommand();
+        case HistoryCommand.COMMAND_WORD:
+            return new HistoryCommand();
 
-            case ExitCommand.COMMAND_WORD:
-                return new ExitCommand();
+        case ExitCommand.COMMAND_WORD:
+            return new ExitCommand();
 
-            case HelpCommand.COMMAND_WORD:
-                return new HelpCommand();
+        case HelpCommand.COMMAND_WORD:
+            return new HelpCommand();
 
-            case UndoCommand.COMMAND_WORD:
-                return new UndoCommand();
+        case UndoCommand.COMMAND_WORD:
+            return new UndoCommand();
 
-<<<<<<< HEAD
-            case RedoCommand.COMMAND_WORD:
-                return new RedoCommand();
+        case SortCommand.COMMAND_WORD:
+            return new SortCommand();
 
-            case SortCommand.COMMAND_WORD:
-                return new SortCommand();
-
-            default:
-                throw new ParseException(MESSAGE_UNKNOWN_COMMAND);
-=======
         case ThemeCommand.COMMAND_WORD:
             return new ThemeCommandParser().parse(arguments);
 
@@ -134,9 +103,9 @@
 
         case SetCommand.COMMAND_WORD:
             return new SetCommandParser().parse(arguments);
+        
         default:
             throw new ParseException(MESSAGE_UNKNOWN_COMMAND);
->>>>>>> 57cfed3d
         }
     }
 
