package seedu.carvicim.logic.commands;

import static java.util.Objects.requireNonNull;

<<<<<<< HEAD
import seedu.carvicim.commons.core.EventsCenter;
import seedu.carvicim.commons.events.ui.JobDisplayPanelResetRequestEvent;
=======
import seedu.carvicim.logic.commands.exceptions.CommandException;
>>>>>>> f93a3061
import seedu.carvicim.model.Carvicim;
import seedu.carvicim.model.job.JobNumber;
import seedu.carvicim.storage.session.ImportSession;
import seedu.carvicim.storage.session.SessionData;

/**
 * Clears the carvicim book.
 */
public class ClearCommand extends UndoableCommand {

    public static final String COMMAND_WORD = "clear";
    public static final String MESSAGE_SUCCESS = "CarviciM has been cleared!";


    @Override
    public CommandResult executeUndoableCommand() throws CommandException {
        requireNonNull(model);
        model.resetData(new Carvicim(), new CommandWords());
        model.resetJobView();
        model.resetJobDisplayPanel();
        JobNumber.initialize("1");
        ImportSession.getInstance().setSessionData(new SessionData());
        EventsCenter.getInstance().post(new JobDisplayPanelResetRequestEvent());
        return new CommandResult(MESSAGE_SUCCESS);
    }
}<|MERGE_RESOLUTION|>--- conflicted
+++ resolved
@@ -2,12 +2,7 @@
 
 import static java.util.Objects.requireNonNull;
 
-<<<<<<< HEAD
-import seedu.carvicim.commons.core.EventsCenter;
-import seedu.carvicim.commons.events.ui.JobDisplayPanelResetRequestEvent;
-=======
 import seedu.carvicim.logic.commands.exceptions.CommandException;
->>>>>>> f93a3061
 import seedu.carvicim.model.Carvicim;
 import seedu.carvicim.model.job.JobNumber;
 import seedu.carvicim.storage.session.ImportSession;
@@ -30,7 +25,6 @@
         model.resetJobDisplayPanel();
         JobNumber.initialize("1");
         ImportSession.getInstance().setSessionData(new SessionData());
-        EventsCenter.getInstance().post(new JobDisplayPanelResetRequestEvent());
         return new CommandResult(MESSAGE_SUCCESS);
     }
 }