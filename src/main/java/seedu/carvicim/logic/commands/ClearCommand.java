--- conflicted
+++ resolved
@@ -3,12 +3,9 @@
 import static java.util.Objects.requireNonNull;
 
 import seedu.carvicim.model.Carvicim;
-<<<<<<< HEAD
 import seedu.carvicim.model.job.JobNumber;
-=======
 import seedu.carvicim.storage.session.ImportSession;
 import seedu.carvicim.storage.session.SessionData;
->>>>>>> 3e211fa6
 
 /**
  * Clears the carvicim book.
@@ -23,11 +20,8 @@
     public CommandResult executeUndoableCommand() {
         requireNonNull(model);
         model.resetData(new Carvicim(), new CommandWords());
-<<<<<<< HEAD
         JobNumber.initialize("1");
-=======
         ImportSession.getInstance().setSessionData(new SessionData());
->>>>>>> 3e211fa6
         return new CommandResult(MESSAGE_SUCCESS);
     }
 }