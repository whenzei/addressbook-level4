--- conflicted
+++ resolved
@@ -60,13 +60,11 @@
         }
         model.resetJobView();
         model.resetJobDisplayPanel();
-<<<<<<< HEAD
 
         if (prevJobNumber != null) {
             JobNumber.setNextJobNumber(prevJobNumber);
         }
-=======
->>>>>>> f93a3061
+
     }
 
     /**
