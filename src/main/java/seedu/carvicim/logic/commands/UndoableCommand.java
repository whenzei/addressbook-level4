package seedu.carvicim.logic.commands;

import static java.util.Objects.requireNonNull;
import static seedu.carvicim.commons.util.CollectionUtil.requireAllNonNull;
import static seedu.carvicim.model.Model.PREDICATE_SHOW_ALL_JOBS;
import static seedu.carvicim.model.Model.PREDICATE_SHOW_ALL_PERSONS;

import seedu.carvicim.logic.commands.exceptions.CommandException;
import seedu.carvicim.model.Carvicim;
import seedu.carvicim.model.ReadOnlyCarvicim;
import seedu.carvicim.storage.session.ImportSession;
import seedu.carvicim.storage.session.SessionData;

/**
 * Represents a command which can be undone and redone.
 */
public abstract class UndoableCommand extends Command {
    private ReadOnlyCarvicim previousAddressBook;
    private CommandWords previousCommandWords;
    private SessionData sessionData;

    protected abstract CommandResult executeUndoableCommand() throws CommandException;

    /**
     * Stores the current state of {@code model#carvicim}.
     */
    private void saveAddressBookSnapshot() {
        requireNonNull(model);
        this.previousAddressBook = new Carvicim(model.getCarvicim());
        this.previousCommandWords = new CommandWords(model.getCommandWords());
        this.sessionData = ImportSession.getInstance().getSessionData();
    }

    /**
     * This method is called before the execution of {@code UndoableCommand}.
     * {@code UndoableCommand}s that require this preprocessing step should override this method.
     */
    protected void preprocessUndoableCommand() throws CommandException {}

    /**
     * Reverts the Carvicim to the state before this command
     * was executed and updates the filtered employee list to
     * show all persons.
     */
    protected final void undo() {
        requireAllNonNull(model, previousAddressBook);
        model.resetData(previousAddressBook, previousCommandWords);
        model.updateFilteredPersonList(PREDICATE_SHOW_ALL_PERSONS);
<<<<<<< HEAD
        model.updateFilteredJobList(PREDICATE_SHOW_ALL_JOBS);
=======
        ImportSession.getInstance().setSessionData(sessionData);
>>>>>>> 2e48cf27
    }

    /**
     * Executes the command and updates the filtered employee
     * list to show all persons.
     */
    protected final void redo() {
        requireNonNull(model);
        try {
            executeUndoableCommand();
        } catch (CommandException ce) {
            throw new AssertionError("The command has been successfully executed previously; "
                    + "it should not fail now");
        }
        model.updateFilteredPersonList(PREDICATE_SHOW_ALL_PERSONS);
    }

    @Override
    public final CommandResult execute() throws CommandException {
        saveAddressBookSnapshot();
        preprocessUndoableCommand();
        return executeUndoableCommand();
    }
}<|MERGE_RESOLUTION|>--- conflicted
+++ resolved
@@ -46,11 +46,8 @@
         requireAllNonNull(model, previousAddressBook);
         model.resetData(previousAddressBook, previousCommandWords);
         model.updateFilteredPersonList(PREDICATE_SHOW_ALL_PERSONS);
-<<<<<<< HEAD
         model.updateFilteredJobList(PREDICATE_SHOW_ALL_JOBS);
-=======
         ImportSession.getInstance().setSessionData(sessionData);
->>>>>>> 2e48cf27
     }
 
     /**
