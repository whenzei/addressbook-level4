package seedu.carvicim.model;

import static java.util.Objects.requireNonNull;

import java.util.Comparator;
import java.util.HashMap;
import java.util.HashSet;
import java.util.Iterator;
import java.util.List;
import java.util.Map;
import java.util.Objects;
import java.util.Set;
import java.util.stream.Collectors;

import javafx.collections.ObservableList;
import seedu.carvicim.model.job.Date;
import seedu.carvicim.model.job.DateRange;
import seedu.carvicim.model.job.Job;
import seedu.carvicim.model.job.JobList;
import seedu.carvicim.model.job.Status;
import seedu.carvicim.model.job.exceptions.JobNotFoundException;
import seedu.carvicim.model.person.Employee;
import seedu.carvicim.model.person.UniqueEmployeeList;
import seedu.carvicim.model.person.exceptions.DuplicateEmployeeException;
import seedu.carvicim.model.person.exceptions.EmployeeNotFoundException;
import seedu.carvicim.model.tag.Tag;
import seedu.carvicim.model.tag.UniqueTagList;

/**
 * Wraps all data at the carvicim-book level
 * Duplicates are not allowed (by .equals comparison)
 */
public class Carvicim implements ReadOnlyCarvicim {

    private final UniqueEmployeeList employees;
    private final UniqueTagList tags;
    private final JobList jobs;
    private JobList archiveJobs;

    /*
     * The 'unusual' code block below is an non-static initialization block, sometimes used to avoid duplication
     * between constructors. See https://docs.oracle.com/javase/tutorial/java/javaOO/initial.html
     *
     * Note that non-static init blocks are not recommended to use. There are other ways to avoid duplication
     *   among constructors.
     */
    {
        employees = new UniqueEmployeeList();
        tags = new UniqueTagList();
        jobs = new JobList();
        archiveJobs = new JobList();
    }

    public Carvicim() {}

    /**
     * Creates an Carvicim using the Persons, Jobs and Tags in the {@code toBeCopied}
     */
    public Carvicim(ReadOnlyCarvicim toBeCopied) {
        this();
        // For initial testing, a random job will be created for each employee
        resetData(toBeCopied);
        //createRandomJobForEachEmployee();
    }

    //// list overwrite operations

    public void setEmployees(List<Employee> employees) throws DuplicateEmployeeException {
        this.employees.setEmployees(employees);
    }

    public void setJobs(List<Job> jobs) {
        this.jobs.setJobs(jobs);
    }

    public void setTags(Set<Tag> tags) {
        this.tags.setTags(tags);
    }

    /**
     * Resets the existing data of this {@code Carvicim} with {@code newData}.
     */
    public void resetData(ReadOnlyCarvicim newData) {
        requireNonNull(newData);
        setTags(new HashSet<>(newData.getTagList()));
        List<Employee> syncedEmployeeList = newData.getEmployeeList().stream()
                .map(this::syncWithMasterTagList)
                .collect(Collectors.toList());
        List<Job> syncedJobList = newData.getJobList();
        setJobs(syncedJobList);

        try {
            setEmployees(syncedEmployeeList);
            setJobs(syncedJobList);
        } catch (DuplicateEmployeeException e) {
            throw new AssertionError("AddressBooks should not have duplicate employees");
        }
    }

    //// job-level operations

    //@@author whenzei
    /**
     * Adds a job to Carvicim.
     */
    public void addJob(Job job) {
        jobs.add(job);
    }

    /**
     * Removes {@code job} from this {@code Carvicim}.
     * @throws JobNotFoundException if the {@code job} is not in this {@code Carvicim}.
     */
    public boolean closeJob(Job job) throws JobNotFoundException {
        if (jobs.remove(job)) {
            return true;
        } else {
            throw new JobNotFoundException();
        }
    }


    /**
     * Adds a remark to a specified job in Carvicim
     */
<<<<<<< HEAD
    public void updateJob(Job target, Job updatedJob) {
=======
    public void addRemark(Job target, Job updatedJob) {
>>>>>>> f93a3061
        jobs.replace(target, updatedJob);
    }

    //@@author richardson0694
    /**
     * Archives job entries in Carvicim.
     */
    public int archiveJob(DateRange dateRange) {
        int archiveJobCount = 0;
        archiveJobs = new JobList();
        Iterator<Job> iterator = jobs.iterator();
        while (iterator.hasNext()) {
            Job job = iterator.next();
            Date date = job.getDate();
            Status status = job.getStatus();
            Status closed = new Status("closed");
            Date startDate = dateRange.getStartDate();
            Date endDate = dateRange.getEndDate();
            boolean withinRange = (dateRange.compareTo(date, startDate) >= 0 && dateRange.compareTo(date, endDate) <= 0)
                    ? true
                    : false;
            if (withinRange) {
                archiveJobs.add(job);
                archiveJobCount++;
            }
        }
        return archiveJobCount;
    }

    /**
     * Analyses job entries in Carvicim for this month.
     */
    public JobList analyseJob(JobList jobList) {
        return jobList.analyseList(jobs);
    }

    //// employee-level operations

    /**
     * Adds a employee to the carvicim book.
     * Also checks the new employee's tags and updates {@link #tags} with any new tags found,
     * and updates the Tag objects in the employee to point to those in {@link #tags}.
     *
     * @throws DuplicateEmployeeException if an equivalent employee already exists.
     */
    public void addEmployee(Employee p) throws DuplicateEmployeeException {
        Employee employee = syncWithMasterTagList(p);
        // TODO: the tags master list will be updated even though the below line fails.
        // This can cause the tags master list to have additional tags that are not tagged to any employee
        // in the employee list.
        employees.add(employee);
    }

    /**
     * Replaces the given person {@code target} in the list with {@code editedPerson}.
     * {@code Carvicim}'s tag list will be updated with the tags of {@code editedPerson}.
     *
     * @throws DuplicateEmployeeException if updating the employee's details causes the employee to be equivalent to
     *      another existing person in the list.
     * @throws EmployeeNotFoundException if {@code target} could not be found in the list.
     *
     * @see #syncWithMasterTagList(Employee)
     */
    public void updateEmployee(Employee target, Employee editedEmployee)
            throws DuplicateEmployeeException, EmployeeNotFoundException {
        requireNonNull(editedEmployee);

        Employee syncedEditedEmployee = syncWithMasterTagList(editedEmployee);
        // TODO: the tags master list will be updated even though the below line fails.
        // This can cause the tags master list to have additional tags that are not tagged to any employee
        // in the employee list.
        employees.setEmployee(target, syncedEditedEmployee);
    }

    /**
     *  Updates the master tag list to include tags in {@code employee} that are not in the list.
     *  @return a copy of this {@code employee} such that every tag in this employee points
     *  to a Tag object in the master list.
     */
    private Employee syncWithMasterTagList(Employee employee) {
        final UniqueTagList employeeTags = new UniqueTagList(employee.getTags());
        tags.mergeFrom(employeeTags);

        // Create map with values = tag object references in the master list
        // used for checking employee tag references
        final Map<Tag, Tag> masterTagObjects = new HashMap<>();
        tags.forEach(tag -> masterTagObjects.put(tag, tag));

        // Rebuild the list of employee tags to point to the relevant tags in the master tag list.
        final Set<Tag> correctTagReferences = new HashSet<>();
        employeeTags.forEach(tag -> correctTagReferences.add(masterTagObjects.get(tag)));
        return new Employee(employee.getName(), employee.getPhone(), employee.getEmail(),
                correctTagReferences);
    }

    /**
     * Removes {@code key} from this {@code Carvicim}.
     * @throws EmployeeNotFoundException if the {@code key} is not in this {@code Carvicim}.
     */
    public boolean removeEmployee(Employee key) throws EmployeeNotFoundException {
        if (employees.remove(key)) {
            return true;
        } else {
            throw new EmployeeNotFoundException();
        }
    }

    //// tag-level operations

    public void addTag(Tag t) throws UniqueTagList.DuplicateTagException {
        tags.add(t);
    }

    //@@author richardson0694
    /**
     * Sort all employees' name in list alphabetically.
     */
    public UniqueEmployeeList sortList() {
        employees.sortName(new Comparator<Employee>() {
            @Override
            public int compare(Employee employee1, Employee employee2) {
                return employee1.getName().toString().compareToIgnoreCase(employee2.getName().toString());
            }
        });
        return employees;
    }

    //// util methods
    //@@author
    @Override
    public String toString() {
        return employees.asObservableList().size() + " employees, " + tags.asObservableList().size() +  " tags";
        // TODO: refine later
    }

    @Override
    public ObservableList<Employee> getEmployeeList() {
        return employees.asObservableList();
    }

    @Override
    public ObservableList<Job> getJobList() {
        return jobs.asObservableList();
    }

    @Override
    public ObservableList<Tag> getTagList() {
        return tags.asObservableList();
    }

    @Override
    public ObservableList<Job> getArchiveJobList() {
        return archiveJobs.asObservableList();
    }

    @Override
    public boolean equals(Object other) {
        return other == this // short circuit if same object
                || (other instanceof Carvicim // instanceof handles nulls
                && this.employees.equals(((Carvicim) other).employees)
                && this.jobs.equals(((Carvicim) other).jobs)
                && this.archiveJobs.equals(((Carvicim) other).archiveJobs)
                && this.tags.equalsOrderInsensitive(((Carvicim) other).tags));
    }

    @Override
    public int hashCode() {
        // use this method for custom fields hashing instead of implementing your own
        return Objects.hash(employees, tags);
    }
}<|MERGE_RESOLUTION|>--- conflicted
+++ resolved
@@ -121,13 +121,9 @@
 
 
     /**
-     * Adds a remark to a specified job in Carvicim
-     */
-<<<<<<< HEAD
+     * Replaces a target job with an updated job in CariviciM
+     */
     public void updateJob(Job target, Job updatedJob) {
-=======
-    public void addRemark(Job target, Job updatedJob) {
->>>>>>> f93a3061
         jobs.replace(target, updatedJob);
     }
 
