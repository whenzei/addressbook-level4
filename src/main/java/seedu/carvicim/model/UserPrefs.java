--- conflicted
+++ resolved
@@ -93,11 +93,7 @@
     }
 
     public void setGuiSettingsDefault() {
-<<<<<<< HEAD
-        this.setGuiSettings(1000, 1000, 0, 0);
-=======
         this.setGuiSettings(1024, 768, 0, 0);
->>>>>>> f93a3061
     }
 
     public String getCarvicimFilePath() {
