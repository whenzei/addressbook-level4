package seedu.carvicim.storage.session;

import static java.util.Objects.requireNonNull;

import java.io.IOException;

import seedu.carvicim.storage.session.exceptions.DataIndexOutOfBoundsException;
import seedu.carvicim.storage.session.exceptions.FileAccessException;
import seedu.carvicim.storage.session.exceptions.FileFormatException;

//@@author yuhongherald
/**
 * Used to store data relevant to importing of (@code Job) from (@code inFile) and
 * exporting (@code Job) with commens to (@code outFile). Implements a Singleton design pattern.
 */
public class ImportSession {

    private static ImportSession importSession;

    private SessionData sessionData;

    private ImportSession() {
        sessionData = new SessionData();
    }

    public static ImportSession getInstance() {
        if (importSession == null) {
            importSession = new ImportSession();
        }
        return importSession;
    }

    public void setSessionData(SessionData sessionData) {
        requireNonNull(sessionData);
        this.sessionData = sessionData;
    }

    /**
     *  Opens excel file specified by (@code filepath) and initializes (@code SessionData) to support import operations
     */
    public void initializeSession(String filePath) throws FileAccessException, FileFormatException {
        sessionData.loadFile(filePath);
    }

    public void reviewAllRemainingJobEntries(boolean approve) throws DataIndexOutOfBoundsException {
        sessionData.reviewAllRemainingJobEntries(approve, "Imported with no comments.");
    }

    public SessionData getSessionData() {
        return sessionData;
    }

    /**
     * Flushes feedback to (@code outFile) and releases resources. Currently not persistent.
     */
    public void closeSession() throws IOException {
        sessionData.saveData();
    }

<<<<<<< HEAD
=======
    /**
     * Releases resources associated with ImportSession by nulling field
     */
    private void freeResources() {
        workbook = null;
        sessionData = null;
        inFile = null;
        outFile = null;
    }
>>>>>>> cc868df1
}<|MERGE_RESOLUTION|>--- conflicted
+++ resolved
@@ -56,17 +56,4 @@
     public void closeSession() throws IOException {
         sessionData.saveData();
     }
-
-<<<<<<< HEAD
-=======
-    /**
-     * Releases resources associated with ImportSession by nulling field
-     */
-    private void freeResources() {
-        workbook = null;
-        sessionData = null;
-        inFile = null;
-        outFile = null;
-    }
->>>>>>> cc868df1
 }