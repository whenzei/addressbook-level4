package seedu.carvicim.ui;

import java.util.Iterator;
import java.util.logging.Logger;

import com.google.common.eventbus.Subscribe;

import javafx.fxml.FXML;
import javafx.scene.control.Label;
import javafx.scene.control.ListView;
import javafx.scene.layout.FlowPane;
import javafx.scene.layout.GridPane;
import javafx.scene.layout.Region;
import seedu.carvicim.commons.core.LogsCenter;
import seedu.carvicim.commons.events.ui.JobDisplayPanelUpdateRequestEvent;
import seedu.carvicim.commons.events.ui.JobPanelSelectionChangedEvent;
import seedu.carvicim.model.job.Job;
import seedu.carvicim.model.remark.Remark;

//@@author whenzei
/**
 * The Job Display Panel of the App.
 */
public class JobDisplayPanel extends UiPart<Region> {

    private static final String FXML = "JobDisplayPanel.fxml";

    private final Logger logger = LogsCenter.getLogger(this.getClass());

    @FXML
    private GridPane jobDisplay;
    @FXML
    private Label jobNumber;
    @FXML
    private Label status;
    @FXML
    private Label date;
    @FXML
    private Label vehicleNumber;
    @FXML
    private Label name;
    @FXML
    private Label phone;
    @FXML
    private Label email;
    @FXML
    private FlowPane remarks;
    @FXML
    private ListView assignedEmployees;

    public JobDisplayPanel() {
        super(FXML);
        registerAsAnEventHandler(this);
    }

    @Subscribe
    private void handleJobPanelSelectionChangedEvent(JobPanelSelectionChangedEvent event) {
<<<<<<< HEAD
        logger.info(LogsCenter.getEventHandlingLogMessage(event));
        updateFxmlElements(event.getJob());
    }

    @Subscribe
    private void handlJobDisplayPanelUpdateRequest(JobDisplayPanelUpdateRequestEvent event) {
        logger.info(LogsCenter.getEventHandlingLogMessage(event));
        updateFxmlElements(event.getJob());
    }

    /**
     * Updates the necessary FXML elements
     */
    private void updateFxmlElements(Job job) {
=======
>>>>>>> 3e211fa6

        assignedEmployees.setVisible(true);

        //Clear previous selection's information
        assignedEmployees.refresh();
        remarks.getChildren().clear();

        jobNumber.setText(job.getJobNumber().toString());
        status.setText(job.getStatus().toString());
        date.setText(job.getDate().toString());
        vehicleNumber.setText(job.getVehicleNumber().toString());
        name.setText(job.getClient().getName().toString());
        phone.setText(job.getClient().getPhone().toString());
        email.setText(job.getClient().getEmail().toString());

        assignedEmployees.setItems(job.getAssignedEmployeesAsObservableList());

        int count = 1;
<<<<<<< HEAD
        Iterator<Remark> remarkIterator = job.getRemarks().iterator();
        while (remarkIterator.hasNext()) {
            remarks.getChildren().add(new Label(count + ") " + remarkIterator.next().value));
            count++;
        }
=======
        for (Remark remark : job.getRemarks()) {
            remarks.getChildren().add(new Label(count + ") " + remark.value));
            count++;
        }

>>>>>>> 3e211fa6
    }
}<|MERGE_RESOLUTION|>--- conflicted
+++ resolved
@@ -55,7 +55,6 @@
 
     @Subscribe
     private void handleJobPanelSelectionChangedEvent(JobPanelSelectionChangedEvent event) {
-<<<<<<< HEAD
         logger.info(LogsCenter.getEventHandlingLogMessage(event));
         updateFxmlElements(event.getJob());
     }
@@ -70,9 +69,6 @@
      * Updates the necessary FXML elements
      */
     private void updateFxmlElements(Job job) {
-=======
->>>>>>> 3e211fa6
-
         assignedEmployees.setVisible(true);
 
         //Clear previous selection's information
@@ -90,18 +86,10 @@
         assignedEmployees.setItems(job.getAssignedEmployeesAsObservableList());
 
         int count = 1;
-<<<<<<< HEAD
         Iterator<Remark> remarkIterator = job.getRemarks().iterator();
         while (remarkIterator.hasNext()) {
             remarks.getChildren().add(new Label(count + ") " + remarkIterator.next().value));
             count++;
         }
-=======
-        for (Remark remark : job.getRemarks()) {
-            remarks.getChildren().add(new Label(count + ") " + remark.value));
-            count++;
-        }
-
->>>>>>> 3e211fa6
     }
 }