package seedu.address.logic.commands;

import static seedu.address.logic.commands.CommandTestUtil.assertCommandFailure;
import static seedu.address.logic.commands.CommandTestUtil.assertCommandSuccess;
import static seedu.address.testutil.TypicalPersons.getTypicalAddressBook;

import org.junit.Test;

import seedu.address.logic.CommandHistory;
import seedu.address.logic.UndoRedoStack;
import seedu.address.logic.commands.exceptions.CommandWordException;
import seedu.address.model.Model;
import seedu.address.model.ModelManager;
import seedu.address.model.UserPrefs;

//@author yuhongherald
public class SetCommandTest {

    @Test
    public void execute_changeAdd_success() throws CommandWordException {
        Model actualModel = new ModelManager(getTypicalAddressBook(), new UserPrefs());
        Model expectedModel = new ModelManager(getTypicalAddressBook(), new UserPrefs());
        String currentWord = AddEmployeeCommand.COMMAND_WORD;
        String newWord = getUnusedCommandWord(actualModel);

        setCommandWord(expectedModel, currentWord, newWord);
        SetCommand newCommand = prepareCommand(actualModel, currentWord, newWord);
        assertCommandSuccess(newCommand, actualModel, newCommand.getMessageSuccess(), expectedModel);
    }

    @Test
    public void execute_changeAddUsingDefault_success() throws CommandWordException {
        Model actualModel = new ModelManager(getTypicalAddressBook(), new UserPrefs());
        Model expectedModel = new ModelManager(getTypicalAddressBook(), new UserPrefs());
<<<<<<< HEAD
        String currentWord = AddCommand.COMMAND_WORD;
=======
        String currentWord = AddEmployeeCommand.COMMAND_WORD;
>>>>>>> 918b0d2e
        String newWord = getUnusedCommandWord(actualModel);

        setCommandWord(actualModel, currentWord, newWord);
        newWord = getUnusedCommandWord(actualModel);
        setCommandWord(expectedModel, currentWord, newWord);
        SetCommand newCommand = prepareCommand(actualModel, currentWord, newWord);
        assertCommandSuccess(newCommand, actualModel, newCommand.getMessageSuccess(), expectedModel);
    }

    @Test
    public void execute_changeAddBackToDefault_success() throws CommandWordException {
        Model actualModel = new ModelManager(getTypicalAddressBook(), new UserPrefs());
        Model expectedModel = new ModelManager(getTypicalAddressBook(), new UserPrefs());
<<<<<<< HEAD
        String currentWord = AddCommand.COMMAND_WORD;
=======
        String currentWord = AddEmployeeCommand.COMMAND_WORD;
>>>>>>> 918b0d2e
        String newWord = getUnusedCommandWord(actualModel);

        setCommandWord(actualModel, currentWord, newWord);
        SetCommand newCommand = prepareCommand(actualModel, newWord, currentWord);
        assertCommandSuccess(newCommand, actualModel, newCommand.getMessageSuccess(), expectedModel);
    }


    @Test
    public void execute_changeSet_success() throws CommandWordException {
        Model actualModel = new ModelManager(getTypicalAddressBook(), new UserPrefs());
        Model expectedModel = new ModelManager(getTypicalAddressBook(), new UserPrefs());
        String currentWord = SetCommand.COMMAND_WORD;
        String newWord = getUnusedCommandWord(actualModel);

        setCommandWord(expectedModel, currentWord, newWord);
        SetCommand newCommand = prepareCommand(actualModel, currentWord, newWord);
        assertCommandSuccess(newCommand, actualModel, newCommand.getMessageSuccess(), expectedModel);

        setCommandWord(expectedModel, newWord, currentWord);
        SetCommand newCommand2 = prepareCommand(actualModel, newWord, currentWord);
        assertCommandSuccess(newCommand2, actualModel, newCommand2.getMessageSuccess(), expectedModel);
    }

    @Test
    public void execute_changeCommand_failureUsed() throws CommandWordException {
        Model actualModel = new ModelManager(getTypicalAddressBook(), new UserPrefs());
<<<<<<< HEAD
        String currentWord = AddCommand.COMMAND_WORD;
=======
        String currentWord = AddEmployeeCommand.COMMAND_WORD;
>>>>>>> 918b0d2e
        String newWord = getUnusedCommandWord(actualModel);

        setCommandWord(actualModel, SetCommand.COMMAND_WORD, newWord);
        SetCommand newCommand = prepareCommand(actualModel, currentWord, newWord);
        assertCommandFailure(newCommand, actualModel, newCommand.getMessageUsed());
    }

    @Test
    public void execute_changeCommand_failureDefault() throws CommandWordException {
        Model actualModel = new ModelManager(getTypicalAddressBook(), new UserPrefs());
<<<<<<< HEAD
        String currentWord = AddCommand.COMMAND_WORD;
=======
        String currentWord = AddEmployeeCommand.COMMAND_WORD;
>>>>>>> 918b0d2e
        String newWord = SetCommand.COMMAND_WORD;

        SetCommand newCommand = prepareCommand(actualModel, currentWord, newWord);
        assertCommandFailure(newCommand, actualModel, CommandWords.getMessageOverwriteDefault(newWord));
    }


    @Test
    public void execute_changeCommand_failureUnused() {
        Model actualModel = new ModelManager(getTypicalAddressBook(), new UserPrefs());
        Model testModel = new ModelManager(getTypicalAddressBook(), new UserPrefs());
        String currentWord = getUnusedCommandWord(actualModel);
        String newWord = getUnusedCommandWord(actualModel, currentWord);

        SetCommand newCommand = prepareCommand(actualModel, currentWord, newWord);
        assertCommandFailure(newCommand, actualModel, newCommand.getMessageUnused());
    }

    @Test
    public void execute_changeCommand_failureNoChange() throws CommandWordException {
        Model actualModel = new ModelManager(getTypicalAddressBook(), new UserPrefs());
<<<<<<< HEAD
        String currentWord = AddCommand.COMMAND_WORD;
=======
        String currentWord = AddEmployeeCommand.COMMAND_WORD;
>>>>>>> 918b0d2e
        String newWord = currentWord;

        SetCommand newCommand = prepareCommand(actualModel, currentWord, newWord);
        assertCommandFailure(newCommand, actualModel, CommandWords.getMessageNoChange());
    }

    private void setCommandWord(Model expectedModel, String currentWord, String newWord) throws CommandWordException {
        expectedModel.getCommandWords().setCommandWord(currentWord, newWord);
    }

    public static String getUnusedCommandWord(Model actualModel) {
        String newWord = "a";
        for (int i = 0; i < actualModel.getCommandWords().commands.size(); i++) {
            if (!actualModel.getCommandWords().commands.containsValue(newWord)) {
                return newWord;
            }
            newWord += "a";
        }
        return newWord;
    }

    public static String getUnusedCommandWord(Model actualModel, String otherWord) {
        if (otherWord == null || otherWord.equals("")) {
            return  getUnusedCommandWord(actualModel);
        }
        String newWord = "a";
        for (int i = 0; i < actualModel.getCommandWords().commands.size(); i++) {
            if (!actualModel.getCommandWords().commands.containsValue(newWord)
                    && !newWord.equals(otherWord)) {
                return newWord;
            }
            newWord += "a";
        }
        return newWord;
    }

    /**
     * Generates a new {@code SetCommand} which upon execution replaces (@code currentWord) with (@code newWord).
     */
    private SetCommand prepareCommand(Model model, String currentWord, String newWord) {
        SetCommand command = new SetCommand(currentWord, newWord);
        command.setData(model, new CommandHistory(), new UndoRedoStack());
        return command;
    }
}<|MERGE_RESOLUTION|>--- conflicted
+++ resolved
@@ -32,11 +32,7 @@
     public void execute_changeAddUsingDefault_success() throws CommandWordException {
         Model actualModel = new ModelManager(getTypicalAddressBook(), new UserPrefs());
         Model expectedModel = new ModelManager(getTypicalAddressBook(), new UserPrefs());
-<<<<<<< HEAD
-        String currentWord = AddCommand.COMMAND_WORD;
-=======
         String currentWord = AddEmployeeCommand.COMMAND_WORD;
->>>>>>> 918b0d2e
         String newWord = getUnusedCommandWord(actualModel);
 
         setCommandWord(actualModel, currentWord, newWord);
@@ -50,11 +46,7 @@
     public void execute_changeAddBackToDefault_success() throws CommandWordException {
         Model actualModel = new ModelManager(getTypicalAddressBook(), new UserPrefs());
         Model expectedModel = new ModelManager(getTypicalAddressBook(), new UserPrefs());
-<<<<<<< HEAD
-        String currentWord = AddCommand.COMMAND_WORD;
-=======
         String currentWord = AddEmployeeCommand.COMMAND_WORD;
->>>>>>> 918b0d2e
         String newWord = getUnusedCommandWord(actualModel);
 
         setCommandWord(actualModel, currentWord, newWord);
@@ -82,11 +74,7 @@
     @Test
     public void execute_changeCommand_failureUsed() throws CommandWordException {
         Model actualModel = new ModelManager(getTypicalAddressBook(), new UserPrefs());
-<<<<<<< HEAD
-        String currentWord = AddCommand.COMMAND_WORD;
-=======
         String currentWord = AddEmployeeCommand.COMMAND_WORD;
->>>>>>> 918b0d2e
         String newWord = getUnusedCommandWord(actualModel);
 
         setCommandWord(actualModel, SetCommand.COMMAND_WORD, newWord);
@@ -97,11 +85,7 @@
     @Test
     public void execute_changeCommand_failureDefault() throws CommandWordException {
         Model actualModel = new ModelManager(getTypicalAddressBook(), new UserPrefs());
-<<<<<<< HEAD
-        String currentWord = AddCommand.COMMAND_WORD;
-=======
         String currentWord = AddEmployeeCommand.COMMAND_WORD;
->>>>>>> 918b0d2e
         String newWord = SetCommand.COMMAND_WORD;
 
         SetCommand newCommand = prepareCommand(actualModel, currentWord, newWord);
@@ -123,11 +107,7 @@
     @Test
     public void execute_changeCommand_failureNoChange() throws CommandWordException {
         Model actualModel = new ModelManager(getTypicalAddressBook(), new UserPrefs());
-<<<<<<< HEAD
-        String currentWord = AddCommand.COMMAND_WORD;
-=======
         String currentWord = AddEmployeeCommand.COMMAND_WORD;
->>>>>>> 918b0d2e
         String newWord = currentWord;
 
         SetCommand newCommand = prepareCommand(actualModel, currentWord, newWord);
