--- conflicted
+++ resolved
@@ -6,13 +6,8 @@
 import static seedu.address.logic.parser.CliSyntax.PREFIX_PHONE;
 import static seedu.address.logic.parser.CliSyntax.PREFIX_TAG;
 
-<<<<<<< HEAD
-import seedu.address.logic.commands.AddCommand;
-import seedu.address.model.person.Employee;
-=======
 import seedu.address.logic.commands.AddEmployeeCommand;
 import seedu.address.model.person.Person;
->>>>>>> 918b0d2e
 
 /**
  * A utility class for Employee.
@@ -22,13 +17,8 @@
     /**
      * Returns an add command string for adding the {@code employee}.
      */
-<<<<<<< HEAD
-    public static String getAddCommand(Employee employee) {
-        return AddCommand.COMMAND_WORD + " " + getPersonDetails(employee);
-=======
     public static String getAddCommand(Person person) {
         return AddEmployeeCommand.COMMAND_WORD + " " + getPersonDetails(person);
->>>>>>> 918b0d2e
     }
 
     /**
