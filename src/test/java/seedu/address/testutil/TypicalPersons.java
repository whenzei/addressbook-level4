package seedu.address.testutil;

import static seedu.address.logic.commands.CommandTestUtil.VALID_ADDRESS_AMY;
import static seedu.address.logic.commands.CommandTestUtil.VALID_ADDRESS_BOB;
import static seedu.address.logic.commands.CommandTestUtil.VALID_EMAIL_AMY;
import static seedu.address.logic.commands.CommandTestUtil.VALID_EMAIL_BOB;
import static seedu.address.logic.commands.CommandTestUtil.VALID_NAME_AMY;
import static seedu.address.logic.commands.CommandTestUtil.VALID_NAME_BOB;
import static seedu.address.logic.commands.CommandTestUtil.VALID_PHONE_AMY;
import static seedu.address.logic.commands.CommandTestUtil.VALID_PHONE_BOB;
import static seedu.address.logic.commands.CommandTestUtil.VALID_TAG_FRIEND;
import static seedu.address.logic.commands.CommandTestUtil.VALID_TAG_HUSBAND;

import java.util.ArrayList;
import java.util.Arrays;
import java.util.List;

import seedu.address.model.AddressBook;
import seedu.address.model.person.Employee;
import seedu.address.model.person.exceptions.DuplicateEmployeeException;

/**
 * A utility class containing a list of {@code Employee} objects to be used in tests.
 */
public class TypicalPersons {

    public static final Employee ALICE = new EmployeeBuilder().withName("Alice Pauline")
            .withAddress("123, Jurong West Ave 6, #08-111").withEmail("alice@example.com")
            .withPhone("85355255")
            .withTags("friends").build();
    public static final Employee BENSON = new EmployeeBuilder().withName("Benson Meier")
            .withAddress("311, Clementi Ave 2, #02-25")
            .withEmail("johnd@example.com").withPhone("98765432")
            .withTags("owesMoney", "friends").build();
    public static final Employee CARL = new EmployeeBuilder().withName("Carl Kurz").withPhone("95352563")
            .withEmail("heinz@example.com").withAddress("wall street").build();
    public static final Employee DANIEL = new EmployeeBuilder().withName("Daniel Meier").withPhone("87652533")
            .withEmail("cornelia@example.com").withAddress("10th street").build();
    public static final Employee ELLE = new EmployeeBuilder().withName("Elle Meyer").withPhone("9482224")
            .withEmail("werner@example.com").withAddress("michegan ave").build();
    public static final Employee FIONA = new EmployeeBuilder().withName("Fiona Kunz").withPhone("9482427")
            .withEmail("lydia@example.com").withAddress("little tokyo").build();
    public static final Employee GEORGE = new EmployeeBuilder().withName("George Best").withPhone("9482442")
            .withEmail("anna@example.com").withAddress("4th street").build();

    // Manually added
    public static final Employee HOON = new EmployeeBuilder().withName("Hoon Meier").withPhone("8482424")
            .withEmail("stefan@example.com").withAddress("little india").build();
    public static final Employee IDA = new EmployeeBuilder().withName("Ida Mueller").withPhone("8482131")
            .withEmail("hans@example.com").withAddress("chicago ave").build();

    // Manually added - Employee's details found in {@code CommandTestUtil}
    public static final Employee AMY = new EmployeeBuilder().withName(VALID_NAME_AMY).withPhone(VALID_PHONE_AMY)
            .withEmail(VALID_EMAIL_AMY).withAddress(VALID_ADDRESS_AMY).withTags(VALID_TAG_FRIEND).build();
    public static final Employee BOB = new EmployeeBuilder().withName(VALID_NAME_BOB).withPhone(VALID_PHONE_BOB)
            .withEmail(VALID_EMAIL_BOB).withAddress(VALID_ADDRESS_BOB).withTags(VALID_TAG_HUSBAND, VALID_TAG_FRIEND)
            .build();

    public static final String KEYWORD_MATCHING_MEIER = "Meier"; // A keyword that matches MEIER

    private TypicalPersons() {} // prevents instantiation

    /**
     * Returns an {@code AddressBook} with all the typical persons.
     */
    public static AddressBook getTypicalAddressBook() {
        AddressBook ab = new AddressBook();
        for (Employee employee : getTypicalPersons()) {
            try {
                ab.addEmployee(employee);
            } catch (DuplicateEmployeeException e) {
                throw new AssertionError("not possible");
            }
        }
        return ab;
    }

    //@@author richardson0694
    /**
     * Returns an {@code AddressBook} with all the typical persons' name non alphabetically.
     */
    public static AddressBook getTypicalAddressBookNonAlphabetically() {
        AddressBook ab = new AddressBook();
        for (Employee employee : getTypicalPersonsNonAlphabetically()) {
            try {
                ab.addEmployee(employee);
            } catch (DuplicateEmployeeException e) {
                throw new AssertionError("not possible");
            }
        }
        return ab;
    }

<<<<<<< HEAD
    //@@author
    public static List<Person> getTypicalPersons() {
=======
    public static List<Employee> getTypicalPersons() {
>>>>>>> 103d0ff5
        return new ArrayList<>(Arrays.asList(ALICE, BENSON, CARL, DANIEL, ELLE, FIONA, GEORGE));
    }

    public static List<Employee> getTypicalPersonsNonAlphabetically() {
        return new ArrayList<>(Arrays.asList(GEORGE, FIONA, ELLE, DANIEL, CARL, BENSON, ALICE));
    }
}<|MERGE_RESOLUTION|>--- conflicted
+++ resolved
@@ -91,12 +91,8 @@
         return ab;
     }
 
-<<<<<<< HEAD
     //@@author
-    public static List<Person> getTypicalPersons() {
-=======
     public static List<Employee> getTypicalPersons() {
->>>>>>> 103d0ff5
         return new ArrayList<>(Arrays.asList(ALICE, BENSON, CARL, DANIEL, ELLE, FIONA, GEORGE));
     }
 
