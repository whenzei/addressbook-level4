package systemtests;

import static guitests.guihandles.WebViewUtil.waitUntilBrowserLoaded;
import static org.junit.Assert.assertEquals;
import static org.junit.Assert.assertFalse;
import static org.junit.Assert.assertTrue;
import static seedu.address.ui.BrowserPanel.DEFAULT_PAGE;
import static seedu.address.ui.StatusBarFooter.SYNC_STATUS_INITIAL;
import static seedu.address.ui.StatusBarFooter.SYNC_STATUS_UPDATED;
import static seedu.address.ui.UiPart.FXML_FILE_FOLDER;
import static seedu.address.ui.testutil.GuiTestAssert.assertListMatching;

import java.net.MalformedURLException;
import java.net.URL;
import java.util.Arrays;
import java.util.Date;
import java.util.List;

import org.junit.After;
import org.junit.Before;
import org.junit.BeforeClass;
import org.junit.ClassRule;

import guitests.guihandles.BrowserPanelHandle;
import guitests.guihandles.CommandBoxHandle;
import guitests.guihandles.MainMenuHandle;
import guitests.guihandles.MainWindowHandle;
import guitests.guihandles.PersonListPanelHandle;
import guitests.guihandles.ResultDisplayHandle;
import guitests.guihandles.StatusBarFooterHandle;
import seedu.address.MainApp;
import seedu.address.TestApp;
import seedu.address.commons.core.EventsCenter;
import seedu.address.commons.core.index.Index;
import seedu.address.logic.commands.ClearCommand;
import seedu.address.logic.commands.FindEmployeeCommand;
import seedu.address.logic.commands.ListEmployeeCommand;
import seedu.address.logic.commands.SelectCommand;
import seedu.address.model.AddressBook;
import seedu.address.model.Model;
import seedu.address.testutil.TypicalPersons;
import seedu.address.ui.BrowserPanel;
import seedu.address.ui.CommandBox;

/**
 * A system test class for AddressBook, which provides access to handles of GUI components and helper methods
 * for test verification.
 */
public abstract class AddressBookSystemTest {
    @ClassRule
    public static ClockRule clockRule = new ClockRule();

    private static final List<String> COMMAND_BOX_DEFAULT_STYLE = Arrays.asList("text-input", "text-field");
    private static final List<String> COMMAND_BOX_ERROR_STYLE =
            Arrays.asList("text-input", "text-field", CommandBox.ERROR_STYLE_CLASS);

    private MainWindowHandle mainWindowHandle;
    private TestApp testApp;
    private SystemTestSetupHelper setupHelper;

    @BeforeClass
    public static void setupBeforeClass() {
        SystemTestSetupHelper.initialize();
    }

    @Before
    public void setUp() {
        setupHelper = new SystemTestSetupHelper();
        testApp = setupHelper.setupApplication(this::getInitialData, getDataFileLocation());
        mainWindowHandle = setupHelper.setupMainWindowHandle();

        waitUntilBrowserLoaded(getBrowserPanel());
        assertApplicationStartingStateIsCorrect();
    }

    @After
    public void tearDown() throws Exception {
        setupHelper.tearDownStage();
        EventsCenter.clearSubscribers();
    }

    /**
     * Returns the data to be loaded into the file in {@link #getDataFileLocation()}.
     */
    protected AddressBook getInitialData() {
        return TypicalPersons.getTypicalAddressBook();
    }

    /**
     * Returns the directory of the data file.
     */
    protected String getDataFileLocation() {
        return TestApp.SAVE_LOCATION_FOR_TESTING;
    }

    public MainWindowHandle getMainWindowHandle() {
        return mainWindowHandle;
    }

    public CommandBoxHandle getCommandBox() {
        return mainWindowHandle.getCommandBox();
    }

    public PersonListPanelHandle getPersonListPanel() {
        return mainWindowHandle.getPersonListPanel();
    }

    public MainMenuHandle getMainMenu() {
        return mainWindowHandle.getMainMenu();
    }

    public BrowserPanelHandle getBrowserPanel() {
        return mainWindowHandle.getBrowserPanel();
    }

    public StatusBarFooterHandle getStatusBarFooter() {
        return mainWindowHandle.getStatusBarFooter();
    }

    public ResultDisplayHandle getResultDisplay() {
        return mainWindowHandle.getResultDisplay();
    }

    /**
     * Executes {@code command} in the application's {@code CommandBox}.
     * Method returns after UI components have been updated.
     */
    protected void executeCommand(String command) {
        rememberStates();
        // Injects a fixed clock before executing a command so that the time stamp shown in the status bar
        // after each command is predictable and also different from the previous command.
        clockRule.setInjectedClockToCurrentTime();

        mainWindowHandle.getCommandBox().run(command);

        waitUntilBrowserLoaded(getBrowserPanel());
    }

    /**
     * Displays all persons in the address book.
     */
    protected void showAllPersons() {
<<<<<<< HEAD
        executeCommand(ListCommand.COMMAND_WORD);
        assertEquals(getModel().getAddressBook().getEmployeeList().size(), getModel().getFilteredPersonList().size());
=======
        executeCommand(ListEmployeeCommand.COMMAND_WORD);
        assertEquals(getModel().getAddressBook().getPersonList().size(), getModel().getFilteredPersonList().size());
>>>>>>> 918b0d2e
    }

    /**
     * Displays all persons with any parts of their names matching {@code keyword} (case-insensitive).
     */
    protected void showPersonsWithName(String keyword) {
<<<<<<< HEAD
        executeCommand(FindCommand.COMMAND_WORD + " " + keyword);
        assertTrue(getModel().getFilteredPersonList().size() < getModel().getAddressBook().getEmployeeList().size());
=======
        executeCommand(FindEmployeeCommand.COMMAND_WORD + " " + keyword);
        assertTrue(getModel().getFilteredPersonList().size() < getModel().getAddressBook().getPersonList().size());
>>>>>>> 918b0d2e
    }

    /**
     * Selects the employee at {@code index} of the displayed list.
     */
    protected void selectPerson(Index index) {
        executeCommand(SelectCommand.COMMAND_WORD + " " + index.getOneBased());
        assertEquals(index.getZeroBased(), getPersonListPanel().getSelectedCardIndex());
    }

    /**
     * Deletes all persons in the address book.
     */
    protected void deleteAllPersons() {
        executeCommand(ClearCommand.COMMAND_WORD);
        assertEquals(0, getModel().getAddressBook().getEmployeeList().size());
    }

    /**
     * Asserts that the {@code CommandBox} displays {@code expectedCommandInput}, the {@code ResultDisplay} displays
     * {@code expectedResultMessage}, the model and storage contains the same employee objects as {@code expectedModel}
     * and the employee list panel displays the persons in the model correctly.
     */
    protected void assertApplicationDisplaysExpected(String expectedCommandInput, String expectedResultMessage,
            Model expectedModel) {
        assertEquals(expectedCommandInput, getCommandBox().getInput());
        assertEquals(expectedResultMessage, getResultDisplay().getText());
        assertEquals(expectedModel, getModel());
        assertEquals(expectedModel.getAddressBook(), testApp.readStorageAddressBook());
        assertListMatching(getPersonListPanel(), expectedModel.getFilteredPersonList());
    }

    /**
     * Asserts that the {@code CommandBox} displays {@code expectedCommandInput}, the {@code ResultDisplay} displays
     * {@code expectedResultMessage} with command keys message appended,
     * the model and storage contains the same employee objects as {@code expectedModel}
     * and the employee list panel displays the persons in the model correctly.
     */
    protected void assertApplicationDisplaysExpectedError(String expectedCommandInput, String expectedResultMessage,
            Model expectedModel) {
        assertEquals(expectedCommandInput, getCommandBox().getInput());
        assertEquals(getModel().appendCommandKeyToMessage(expectedResultMessage), getResultDisplay().getText());
        assertEquals(expectedModel, getModel());
        assertEquals(expectedModel.getAddressBook(), testApp.readStorageAddressBook());
        assertListMatching(getPersonListPanel(), expectedModel.getFilteredPersonList());
    }


    /**
     * Calls {@code BrowserPanelHandle}, {@code PersonListPanelHandle} and {@code StatusBarFooterHandle} to remember
     * their current state.
     */
    private void rememberStates() {
        StatusBarFooterHandle statusBarFooterHandle = getStatusBarFooter();
        getBrowserPanel().rememberUrl();
        statusBarFooterHandle.rememberSaveLocation();
        statusBarFooterHandle.rememberSyncStatus();
        getPersonListPanel().rememberSelectedPersonCard();
    }

    /**
     * Asserts that the previously selected card is now deselected and the browser's url remains displaying the details
     * of the previously selected employee.
     * @see BrowserPanelHandle#isUrlChanged()
     */
    protected void assertSelectedCardDeselected() {
        assertFalse(getBrowserPanel().isUrlChanged());
        assertFalse(getPersonListPanel().isAnyCardSelected());
    }

    /**
     * Asserts that the browser's url is changed to display the details of the employee in the employee list panel at
     * {@code expectedSelectedCardIndex}, and only the card at {@code expectedSelectedCardIndex} is selected.
     * @see BrowserPanelHandle#isUrlChanged()
     * @see PersonListPanelHandle#isSelectedPersonCardChanged()
     */
    protected void assertSelectedCardChanged(Index expectedSelectedCardIndex) {
        String selectedCardName = getPersonListPanel().getHandleToSelectedCard().getName();
        URL expectedUrl;
        try {
            expectedUrl = new URL(BrowserPanel.SEARCH_PAGE_URL + selectedCardName.replaceAll(" ", "%20"));
        } catch (MalformedURLException mue) {
            throw new AssertionError("URL expected to be valid.");
        }
        assertEquals(expectedUrl, getBrowserPanel().getLoadedUrl());

        assertEquals(expectedSelectedCardIndex.getZeroBased(), getPersonListPanel().getSelectedCardIndex());
    }

    /**
     * Asserts that the browser's url and the selected card in the employee list panel remain unchanged.
     * @see BrowserPanelHandle#isUrlChanged()
     * @see PersonListPanelHandle#isSelectedPersonCardChanged()
     */
    protected void assertSelectedCardUnchanged() {
        assertFalse(getBrowserPanel().isUrlChanged());
        assertFalse(getPersonListPanel().isSelectedPersonCardChanged());
    }

    /**
     * Asserts that the command box's shows the default style.
     */
    protected void assertCommandBoxShowsDefaultStyle() {
        assertEquals(COMMAND_BOX_DEFAULT_STYLE, getCommandBox().getStyleClass());
    }

    /**
     * Asserts that the command box's shows the error style.
     */
    protected void assertCommandBoxShowsErrorStyle() {
        assertEquals(COMMAND_BOX_ERROR_STYLE, getCommandBox().getStyleClass());
    }

    /**
     * Asserts that the entire status bar remains the same.
     */
    protected void assertStatusBarUnchanged() {
        StatusBarFooterHandle handle = getStatusBarFooter();
        assertFalse(handle.isSaveLocationChanged());
        assertFalse(handle.isSyncStatusChanged());
    }

    /**
     * Asserts that only the sync status in the status bar was changed to the timing of
     * {@code ClockRule#getInjectedClock()}, while the save location remains the same.
     */
    protected void assertStatusBarUnchangedExceptSyncStatus() {
        StatusBarFooterHandle handle = getStatusBarFooter();
        String timestamp = new Date(clockRule.getInjectedClock().millis()).toString();
        String expectedSyncStatus = String.format(SYNC_STATUS_UPDATED, timestamp);
        assertEquals(expectedSyncStatus, handle.getSyncStatus());
        assertFalse(handle.isSaveLocationChanged());
    }

    /**
     * Asserts that the starting state of the application is correct.
     */
    private void assertApplicationStartingStateIsCorrect() {
        try {
            assertEquals("", getCommandBox().getInput());
            assertEquals("", getResultDisplay().getText());
            assertListMatching(getPersonListPanel(), getModel().getFilteredPersonList());
            assertEquals(MainApp.class.getResource(FXML_FILE_FOLDER + DEFAULT_PAGE), getBrowserPanel().getLoadedUrl());
            assertEquals("./" + testApp.getStorageSaveLocation(), getStatusBarFooter().getSaveLocation());
            assertEquals(SYNC_STATUS_INITIAL, getStatusBarFooter().getSyncStatus());
        } catch (Exception e) {
            throw new AssertionError("Starting state is wrong.", e);
        }
    }

    /**
     * Returns a defensive copy of the current model.
     */
    protected Model getModel() {
        return testApp.getModel();
    }
}<|MERGE_RESOLUTION|>--- conflicted
+++ resolved
@@ -140,26 +140,16 @@
      * Displays all persons in the address book.
      */
     protected void showAllPersons() {
-<<<<<<< HEAD
-        executeCommand(ListCommand.COMMAND_WORD);
-        assertEquals(getModel().getAddressBook().getEmployeeList().size(), getModel().getFilteredPersonList().size());
-=======
         executeCommand(ListEmployeeCommand.COMMAND_WORD);
         assertEquals(getModel().getAddressBook().getPersonList().size(), getModel().getFilteredPersonList().size());
->>>>>>> 918b0d2e
     }
 
     /**
      * Displays all persons with any parts of their names matching {@code keyword} (case-insensitive).
      */
     protected void showPersonsWithName(String keyword) {
-<<<<<<< HEAD
-        executeCommand(FindCommand.COMMAND_WORD + " " + keyword);
-        assertTrue(getModel().getFilteredPersonList().size() < getModel().getAddressBook().getEmployeeList().size());
-=======
         executeCommand(FindEmployeeCommand.COMMAND_WORD + " " + keyword);
         assertTrue(getModel().getFilteredPersonList().size() < getModel().getAddressBook().getPersonList().size());
->>>>>>> 918b0d2e
     }
 
     /**
